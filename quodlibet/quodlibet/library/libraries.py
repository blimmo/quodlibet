# -*- coding: utf-8 -*-
# Copyright 2006 Joe Wreschnig
#           2013,2014 Nick Boultbee
#           2013,2014 Christoph Reiter
#
# This program is free software; you can redistribute it and/or modify
# it under the terms of the GNU General Public License version 2 as
# published by the Free Software Foundation

"""Base library classes.

These classes are the most basic library classes. As such they are the
least useful but most content-agnostic.
"""

from pickle import Unpickler
from cStringIO import StringIO
import cPickle as pickle
import os
import shutil
import time

from gi.repository import GObject, Gio

from quodlibet.formats import MusicFile
from quodlibet.query import Query
from quodlibet.qltk.notif import Task
from quodlibet import config
from quodlibet.util import copool
from quodlibet.util.library import get_scan_dirs, get_excluded_scan_dirs
from quodlibet.util.collection import Album
from quodlibet.util.collections import DictMixin
from quodlibet import util
from quodlibet import const
from quodlibet import formats
from quodlibet.util.dprint import print_d, print_w
from quodlibet.util.path import fsdecode, expanduser, unexpand, mkdir, \
<<<<<<< HEAD
    normalize_path, fsencode, is_fsnative
=======
    normalize_path
>>>>>>> e50a219c


class Library(GObject.GObject, DictMixin):
    """A Library contains useful objects.

    The only required method these objects support is a .key
    attribute, but specific types of libraries may require more
    advanced interfaces.

    Every method which takes a sequence of items expects items to
    implement __iter__, __len__ and __contains__.

    Likewise the signals emit sequences which implement
    __iter__, __len__ and __contains__ e.g. set(), list() or tuple().

    WARNING: The library implements the dict interface with the exception
    that iterating over it yields values and not keys.
    """

    __gsignals__ = {
        'changed': (GObject.SignalFlags.RUN_LAST, None, (object,)),
        'removed': (GObject.SignalFlags.RUN_LAST, None, (object,)),
        'added': (GObject.SignalFlags.RUN_LAST, None, (object,)),
    }

    librarian = None
    dirty = False

    def __init__(self, name=None):
        super(Library, self).__init__()
        self._contents = {}
        self._name = name
        if self.librarian is not None and name is not None:
            self.librarian.register(self, name)

    def destroy(self):
        if self.librarian is not None and self._name is not None:
            self.librarian._unregister(self, self._name)

    def changed(self, items):
        """Alert other users that these items have changed.

        This causes a 'changed' signal. If a librarian is available
        this function will call its changed method instead, and all
        libraries that librarian manages may fire a 'changed' signal.

        The item list may be filtered to those items actually in the
        library. If a librarian is available, it will handle the
        filtering instead. That means if this method is delegated to
        the librarian, this library's changed signal may not fire, but
        another's might.
        """

        if not items:
            return
        if self.librarian and self in self.librarian.libraries.itervalues():
            print_d("Changing %d items via librarian." % len(items), self)
            self.librarian.changed(items)
        else:
            items = set(item for item in items if item in self)
            if not items:
                return
            print_d("Changing %d items directly." % len(items), self)
            self._changed(items)

    def _changed(self, items):
        assert isinstance(items, set)

        # Called by the changed method and Librarians.
        if not items:
            return
        print_d("Changing %d items." % len(items), self)
        self.dirty = True
        self.emit('changed', items)

    def __iter__(self):
        """Iterate over the items in the library."""
        return self._contents.itervalues()

    def iteritems(self):
        return self._contents.iteritems()

    def iterkeys(self):
        return self._contents.iterkeys()

    def itervalues(self):
        return self._contents.itervalues()

    def __len__(self):
        """The number of items in the library."""
        return len(self._contents)

    def __getitem__(self, key):
        """Find a item given its key."""
        return self._contents[key]

    def __contains__(self, item):
        """Check if a key or item is in the library."""
        try:
            return item in self._contents or item.key in self._contents
        except AttributeError:
            return False

    def get_content(self):
        """All items including hidden ones for saving the library
           (see FileLibrary with masked items)"""
        return self.values()

    def keys(self):
        return self._contents.keys()

    def values(self):
        return self._contents.values()

    def _load_item(self, item):
        """Load (add) an item into this library"""
        # Subclasses should override this if they want to check
        # item validity; see `FileLibrary`.
        print_d("Loading %r." % item.key, self)
        self.dirty = True
        self._contents[item.key] = item

    def _load_init(self, items):
        """Load many items into the library (on start)"""
        # Subclasses should override this if they want to check
        # item validity; see `FileLibrary`.
        content = self._contents
        for item in items:
            content[item.key] = item

    def add(self, items):
        """Add items. This causes an 'added' signal.

        Return the sequence of items actually added, filtering out items
        already in the library.
        """

        items = set(item for item in items if item not in self)
        if not items:
            return items

        print_d("Adding %d items." % len(items), self)
        for item in items:
            self._contents[item.key] = item

        self.dirty = True
        self.emit('added', items)
        return items

    def remove(self, items):
        """Remove items. This causes a 'removed' signal.

        Return the sequence of items actually removed.
        """

        items = set(item for item in items if item in self)
        if not items:
            return items

        print_d("Removing %d items." % len(items), self)
        for item in items:
            del(self._contents[item.key])

        self.dirty = True
        self.emit('removed', items)
        return items


def dump_items(filename, items):
    """Pickle items to disk.

    Doesn't handle exceptions.
    """

    dirname = os.path.dirname(filename)
    mkdir(dirname)

    with util.atomic_save(filename, ".tmp", "wb") as fileobj:
        # While protocol 2 is usually faster it uses __setitem__
        # for unpickle and we override it to clear the sort cache.
        # This roundtrip makes it much slower, so we use protocol 1
        # unpickle numbers (py2.7):
        #   2: 0.66s / 2 + __set_item__: 1.18s / 1 + __set_item__: 0.72s
        # see: http://bugs.python.org/issue826897
        pickle.dump(items, fileobj, 1)


def unpickle_save(data, default, type_=dict):
    """Unpickle a list of `type_` subclasses and skip items for which the
    class is missing.

    In case not just the class lookup fails, returns default.
    """

    class dummy(type_):
        pass

    class SaveUnpickler(Unpickler):

        def find_class(self, module, name):
            try:
                return Unpickler.find_class(self, module, name)
            except (ImportError, AttributeError):
                return dummy

    fileobj = StringIO(data)

    try:
        items = SaveUnpickler(fileobj).load()
    except Exception:
        return default

    return [i for i in items if not isinstance(i, dummy)]


def load_items(filename, default=None):
    """Load items from disk.

    In case of an error returns default or an empty list.
    """

    if default is None:
        default = []

    try:
        fp = open(filename, "rb")
    except EnvironmentError:
        if const.DEBUG or os.path.exists(filename):
            print_w("Couldn't load library from: %r" % filename)
        return default

    # pickle makes 1000 read syscalls for 6000 songs
    # read the file into memory so that there are less
    # context switches. saves 40% CPU time..
    try:
        data = fp.read()
    except IOError:
        fp.close()
        return default

    try:
        items = pickle.loads(data)
    except Exception:
        # there are too many ways this could fail
        util.print_exc()

        # move the broken file out of the way
        try:
            shutil.copy(filename, filename + ".not-valid")
        except EnvironmentError:
            util.print_exc()

        # try to skip items for which the class is missing
        # XXX: we assume the items are dict subclasses here.. while nothing
        # else does
        items = unpickle_save(data, default)

    return items


class PicklingMixin(object):
    """A mixin to provide persistence of a library by pickling to disk"""

    filename = None

    def load(self, filename):
        """Load a library from a file, containing a picked list.

        Loading does not cause added, changed, or removed signals.
        """

        self.filename = filename
        print_d("Loading contents of %r." % filename, self)

        items = load_items(filename)

        # this loads all items without checking their validity, but makes
        # sure that non-mounted items are masked
        self._load_init(items)

        print_d("Done loading contents of %r." % filename, self)

    def save(self, filename=None):
        """Save the library to the given filename, or the default if `None`"""

        if filename is None:
            filename = self.filename

        print_d("Saving contents to %r." % filename, self)

        try:
            dump_items(filename, self.get_content())
        except EnvironmentError:
            print_w("Couldn't save library to path: %r" % filename)
        else:
            self.dirty = False


class PicklingLibrary(Library, PicklingMixin):
    """A library that pickles its contents to disk"""
    def __init__(self, name=None):
        print_d("Using pickling persistence for library \"%s\"" % name)
        PicklingMixin.__init__(self)
        Library.__init__(self, name)


class AlbumLibrary(Library):
    """An AlbumLibrary listens to a SongLibrary and sorts its songs into
    albums.

    The library behaves like a dictionary: the keys are album_keys of
    AudioFiles, the values are Album objects.
    """

    def __init__(self, library):
        self.librarian = None
        print_d("Initializing Album Library to watch %r" % library._name)

        super(AlbumLibrary, self).__init__(
            "AlbumLibrary for %s" % library._name)

        self._library = library
        self._asig = library.connect('added', self.__added)
        self._rsig = library.connect('removed', self.__removed)
        self._csig = library.connect('changed', self.__changed)
        self.__added(library, library.values(), signal=False)

    def refresh(self, items):
        """Refresh albums after a manual change."""
        self._changed(set(items))

    def load(self):
        # deprecated
        pass

    def destroy(self):
        for sig in [self._asig, self._rsig, self._csig]:
            self._library.disconnect(sig)

    def _get(self, item):
        return self._contents.get(item)

    def __add(self, items):
        changed = set()
        new = set()
        for song in items:
            key = song.album_key
            if key in self._contents:
                changed.add(self._contents[key])
            else:
                album = Album(song)
                self._contents[key] = album
                new.add(album)
            self._contents[key].songs.add(song)

        changed -= new
        return changed, new

    def __added(self, library, items, signal=True):
        changed, new = self.__add(items)

        for album in changed:
            album.finalize()

        if signal:
            if new:
                self.emit('added', new)
            if changed:
                self.emit('changed', changed)

    def __removed(self, library, items):
        changed = set()
        removed = set()
        for song in items:
            key = song.album_key
            album = self._contents[key]
            album.songs.remove(song)
            changed.add(album)
            if not album.songs:
                removed.add(album)
                del self._contents[key]

        changed -= removed

        for album in changed:
            album.finalize()

        if removed:
            self.emit('removed', removed)
        if changed:
            self.emit('changed', changed)

    def __changed(self, library, items):
        """Album keys could change between already existing ones.. so we
        have to do it the hard way and search by id."""
        print_d("Updating affected albums for %d items" % len(items))
        changed = set()
        removed = set()
        to_add = []
        for song in items:
            # in case the key hasn't changed
            key = song.album_key
            if key in self._contents and song in self._contents[key].songs:
                changed.add(self._contents[key])
            else:  # key changed.. look for it in each album
                to_add.append(song)
                for key, album in self._contents.iteritems():
                    if song in album.songs:
                        album.songs.remove(song)
                        if not album.songs:
                            removed.add(album)
                        else:
                            changed.add(album)
                        break

        # get new albums and changed ones because keys could have changed
        add_changed, new = self.__add(to_add)
        changed |= add_changed

        # check if albums that were empty at some point are still empty
        for album in removed:
            if not album.songs:
                del self._contents[album.key]
                changed.discard(album)

        for album in changed:
            album.finalize()

        if removed:
            self.emit("removed", removed)
        if changed:
            self.emit("changed", changed)
        if new:
            self.emit("added", new)


class SongLibrary(PicklingLibrary):
    """A library for songs.

    Items in this kind of library must support (roughly) the AudioFile
    interface.
    """

    def __init__(self, *args, **kwargs):
        super(SongLibrary, self).__init__(*args, **kwargs)

    @util.cached_property
    def albums(self):
        return AlbumLibrary(self)

    def destroy(self):
        super(SongLibrary, self).destroy()
        if "albums" in self.__dict__:
            self.albums.destroy()

    def tag_values(self, tag):
        """Return a list of all values for the given tag."""
        tags = set()
        for song in self.itervalues():
            tags.update(song.list(tag))
        return list(tags)

    def rename(self, song, newname, changed=None):
        """Rename a song.

        This requires a special method because it can change the
        song's key.

        The 'changed' signal may fire for this library or the changed
        song is added to the passed changed set().

        If the song exists in multiple libraries you cannot use this
        method. Instead, use the librarian.
        """
        print_d("Renaming %r to %r" % (song.key, newname), self)
        del(self._contents[song.key])
        song.rename(newname)
        self._contents[song.key] = song
        if changed is not None:
            print_d("%s: Delaying changed signal." % (type(self).__name__,))
            changed.add(song)
        else:
            self.changed(set([song]))

    def query(self, text, sort=None, star=Query.STAR):
        """Query the library and return matching songs."""
        if isinstance(text, str):
            text = text.decode('utf-8')

        songs = self.values()
        if text != "":
            songs = filter(Query(text, star).search, songs)
        return songs


class FileLibrary(PicklingLibrary):
    """A library containing items on a local(-ish) filesystem.

    These must support the valid, exists, mounted, and reload methods,
    and have a mountpoint attribute.
    """

    def __init__(self, name=None):
        super(FileLibrary, self).__init__(name)
        self._masked = {}

    def _load_init(self, items):
        """Add many items to the library, check if the
        mountpoints are available and mark items as masked if not.

        Does not check if items are valid.
        """

        mounts = {}
        contents = self._contents
        masked = self._masked

        for item in items:
            mountpoint = item.mountpoint

            if mountpoint not in mounts:
                is_mounted = os.path.ismount(mountpoint)
                mounts[mountpoint] = is_mounted
                # at least one not mounted, make sure masked has an entry
                if not is_mounted:
                    masked.setdefault(mountpoint, {})

            if mounts[mountpoint]:
                contents[item.key] = item
            else:
                masked[mountpoint][item.key] = item

    def _load_item(self, item, force=False):
        """Add an item, or refresh it if it's already in the library.
        No signals will be fired.
        Return a tuple of booleans: (changed, removed)
        """
        print_d("Loading %r." % item.key, self)
        valid = item.valid()

        # The item is fine; add it if it's not present.
        if not force and valid:
            print_d("%r is valid." % item.key, self)
            self._contents[item.key] = item
            return False, False
        else:
            # Either we should force a load, or the item is not okay.
            # We're going to reload; this could change the key.  So
            # remove the item if it's currently in.
            try:
                del(self._contents[item.key])
            except KeyError:
                present = False
            else:
                present = True
            # If the item still exists, reload it.
            if item.exists():
                try:
                    item.reload()
                except (StandardError, EnvironmentError):
                    print_d("Error reloading %r." % item.key, self)
                    util.print_exc()
                    return False, True
                else:
                    print_d("Reloaded %r." % item.key, self)
                    self._contents[item.key] = item
                    return True, False
            elif not item.mounted():
                # We don't know if the item is okay or not, since
                # it's not not mounted. If the item was present
                # we need to mark it as removed.
                print_d("Masking %r." % item.key, self)
                self._masked.setdefault(item.mountpoint, {})
                self._masked[item.mountpoint][item.key] = item
                return False, present
            else:
                # The item doesn't exist at all anymore. Mark it as
                # removed if it was present, otherwise nothing.
                print_d("Ignoring (so removing) %r." % item.key, self)
                return False, present

    def reload(self, item, changed=None, removed=None):
        """Reload a song, possibly noting its status.

        If sets are given, it assumes the caller will handle signals,
        and only updates the sets. Otherwise, it handles signals
        itself. It *always* handles library contents, so do not
        try to remove (again) a song that appears in the removed set.
        """

        was_changed, was_removed = self._load_item(item, force=True)
        assert not (was_changed and was_removed)

        if was_changed:
            if changed is None:
                self.emit('changed', set([item]))
            else:
                changed.add(item)
        elif was_removed:
            if removed is None:
                self.emit('removed', set([item]))
            else:
                removed.add(item)

    def rebuild(self, paths, force=False, exclude=[], cofuncid=None):
        """Reload or remove songs if they have changed or been deleted.

        This generator rebuilds the library over the course of iteration.

        Any paths given will be scanned for new files, using the `scan`
        method.

        Only items present in the library when the rebuild is started
        will be checked.

        If this function is copooled, set `cofuncid` to enable pause/stop
        buttons in the UI.
        """

        print_d("Rebuilding, force is %s." % force, self)

        task = Task(_("Library"), _("Checking mount points"))
        if cofuncid:
            task.copool(cofuncid)
        for i, (point, items) in task.list(enumerate(self._masked.items())):
            if os.path.ismount(point):
                self._contents.update(items)
                del(self._masked[point])
                self.emit('added', items.values())
                yield True

        task = Task(_("Library"), _("Scanning library"))
        if cofuncid:
            task.copool(cofuncid)
        changed, removed = set(), set()
        for i, (key, item) in task.list(enumerate(sorted(self.items()))):
            if key in self._contents and force or not item.valid():
                self.reload(item, changed, removed)
            # These numbers are pretty empirical. We should yield more
            # often than we emit signals; that way the main loop stays
            # interactive and doesn't get bogged down in updates.
            if len(changed) > 100:
                self.emit('changed', changed)
                changed = set()
            if len(removed) > 100:
                self.emit('removed', removed)
                removed = set()
            if len(changed) > 5 or i % 100 == 0:
                yield True
        print_d("Removing %d, changing %d." % (len(removed), len(changed)),
                self)
        if removed:
            self.emit('removed', removed)
        if changed:
            self.emit('changed', changed)

        for value in self.scan(paths, exclude, cofuncid):
            yield value

    def add_filename(self, filename, add=True):
        """Add a file based on its filename.

        Subclasses must override this to open the file correctly.
        """
        raise NotImplementedError

    def scan(self, paths, exclude=[], cofuncid=None):
        added = []
        exclude = [expanduser(path) for path in exclude if path]

        def need_yield(last_yield=[0]):
            current = time.time()
            if abs(current - last_yield[0]) > 0.015:
                last_yield[0] = current
                return True
            return False

        def need_added(last_added=[0]):
            current = time.time()
            if abs(current - last_added[0]) > 1.0:
                last_added[0] = current
                return True
            return False

        for fullpath in paths:
            print_d("Scanning %r." % fullpath, self)
            desc = _("Scanning %s") % (unexpand(fsdecode(fullpath)))
            with Task(_("Library"), desc) as task:
                if cofuncid:
                    task.copool(cofuncid)
                fullpath = expanduser(fullpath)
                if filter(fullpath.startswith, exclude):
                    continue
<<<<<<< HEAD
                for path, dnames, fnames in os.walk(util.fsnative(fullpath)):
                    self._process_scanned_dirs(path, dnames)
=======
                for path, dnames, fnames in os.walk(fullpath):
>>>>>>> e50a219c
                    for filename in fnames:
                        fullfilename = os.path.join(path, filename)
                        if filter(fullfilename.startswith, exclude):
                            continue
                        if fullfilename not in self._contents:
                            fullfilename = os.path.realpath(fullfilename)
                            # skip unknown file extensions
                            if not formats.filter(fullfilename):
                                continue
                            if filter(fullfilename.startswith, exclude):
                                continue
                            if fullfilename not in self._contents:
                                item = self.add_filename(fullfilename, False)
                                if item is not None:
                                    added.append(item)
                                    if len(added) > 100 or need_added():
                                        self.add(added)
                                        added = []
                                        task.pulse()
                                        yield
                                if added and need_yield():
                                    yield
                if added:
                    self.add(added)
                    added = []
                    task.pulse()
                    yield True

    def _process_scanned_dirs(self, path, dirs):
        """Visitor for directories `dirs` in `path` that have just been
        scanned"""
        pass

    def start_watching(self):
        """Subclasses should implement this to set up watches on their
        content"""
        print_w("File watching not configured.")
        pass

    def stop_watching(self):
        """Subclasses should implement this to destroy watches"""
        print_w("File watching not configured.")
        pass

    def get_content(self):
        """Return visible and masked items"""

        items = self.values()
        for masked in self._masked.values():
            items.extend(masked.values())

        # Item keys are often based on filenames, in which case
        # sorting takes advantage of the filesystem cache when we
        # reload/rescan the files.
        items.sort(key=lambda item: item.key)

        return items

    def masked(self, item):
        """Return true if the item is in the library but masked."""
        try:
            point = item.mountpoint
        except AttributeError:
            # Checking a key.
            for point in self._masked.itervalues():
                if item in point:
                    return True
        else:
            # Checking a full item.
            return item in self._masked.get(point, {}).itervalues()

    def unmask(self, point):
        print_d("Unmasking %r." % point, self)
        items = self._masked.pop(point, {})
        if items:
            self.add(items.values())

    def mask(self, point):
        print_d("Masking %r." % point, self)
        removed = {}
        for item in self.itervalues():
            if item.mountpoint == point:
                removed[item.key] = item
        if removed:
            self.remove(removed.values())
            self._masked.setdefault(point, {}).update(removed)

    @property
    def masked_mount_points(self):
        """List of mount points that contain masked items"""

        return self._masked.keys()

    def get_masked(self, mount_point):
        """List of items for a mount point"""

        return self._masked.get(mount_point, {}).values()

    def remove_masked(self, mount_point):
        """Remove all songs for a masked point"""

        self._masked.pop(mount_point, {})


class WatchedFileLibrary(FileLibrary):
    """A File Library that sets up monitors on directories at refresh
    and handles changes sensibly"""

    def __init__(self, name=None):
        super(WatchedFileLibrary, self).__init__(name)
        self.__monitors = {}

    def monitor_dir(self, path):
        """Monitors a single directory"""

        assert is_fsnative(path)

        normalised = normalize_path(path, True)
        # Only add one monitor per absolute path...
        if normalised not in self.__monitors:
            f = Gio.File.new_for_path(fsencode(normalised))
            try:
                monitor = f.monitor_directory(Gio.FileMonitorFlags.NONE, None)
            except GLib.GError:
                return
            handler_id = monitor.connect("changed", self.__file_changed)
            # Don't destroy references - http://stackoverflow.com/q/4535227
            self.__monitors[path] = (monitor, handler_id)

    def __file_changed(self, monitor, main_file, other_file, event):
        file_path = main_file.get_path()
        if file_path is None:
            return
        file_path = normalize_path(util.fsnative(file_path), True)

        if event == Gio.FileMonitorEvent.CREATED:
            if os.path.isdir(file_path):
                print_d("Monitoring new directory %s" % (file_path,))
                self.monitor_dir(file_path)
                for _ in self.scan([file_path]):
                    # Just consume.
                    pass
                return
            else:
                song = self.get(file_path)
                if song:
                    # QL created this one; still check if it changed
                    if not song.valid():
                        self.reload(song)
                else:
                    print_d("Auto-adding new file: %s" % file_path)
                    self.add_filename(file_path)
        elif event == Gio.FileMonitorEvent.DELETED:
            song = self.get(file_path)
            if song:
                print_d("Auto-removing song: %s" % file_path)
                self.reload(song)
            else:
                # either not a song, or a song that was renamed by QL
                if self.is_monitored_dir(file_path):
                    self.unmonitor_dir(file_path)
                # Make sure they are in this sub-dir, not similar files
                path_fragment = (file_path if file_path.endswith(os.sep)
                                 else file_path + os.sep)

                # And try to remove all songs under that dir. Slowly.
                gone = []
                for key, song in self.iteritems():
                    if key.startswith(path_fragment):
                        gone.append(song)
                if gone:
                    print_d("Removing %d songs in %s" % (len(gone), file_path))
                    self.remove(gone)
        elif event == Gio.FileMonitorEvent.CHANGED:
            song = self.get(file_path)
            if song and not song.valid():
                print_d("Updating externally changed song: %s" % file_path)
                self.reload(song)
        elif event == Gio.FileMonitorEvent.CHANGES_DONE_HINT:
            # TODO: should we wait till changes are finished?
            # Doesn't seem to have much value
            pass
        elif event == Gio.FileMonitorEvent.ATTRIBUTE_CHANGED:
            # Probably pointless for us.
            pass
        else:
            print_d("Unhandled event %s on %s" % (event, file_path))

    def is_monitored_dir(self, path):
        assert is_fsnative(path)
        return path in self.__monitors

    def unmonitor_dir(self, path):
        """Disconnect and remove any monitor for a directory, if found"""

        assert is_fsnative(path)

        monitor, handler_id = self.__monitors.get(path, (None, None))
        if not monitor:
            print_d("Couldn't find path %s in active monitors" % path)
            return
        monitor.disconnect(handler_id)
        del self.__monitors[path]

    def _process_scanned_dirs(self, base, dirs):
        super(WatchedFileLibrary, self)._process_scanned_dirs(base, dirs)
        # Shortcut out of iteration
        if not config.getboolean("library", "auto_update"):
            return
        for d in dirs:
            self.monitor_dir(os.path.join(base, d))

    def start_watching(self):
        paths = get_scan_dirs()
        print_d("Setting up file watches for %s on %s..."
                % (type(self), paths))
        exclude = [expanduser(e) for e in get_excluded_scan_dirs() if e]

        def watching_producer():
            # TODO: integrate this better with scanning.
            for fullpath in paths:
                desc = _("Adding watches for %s") % (
                    unexpand(fsdecode(fullpath)))
                with Task(_("Library"), desc) as task:
                    fullpath = expanduser(fullpath)
                    if filter(fullpath.startswith, exclude):
                        continue
                    unpulsed = 0
                    self.monitor_dir(fullpath)
                    for path, dirs, files in os.walk(fullpath):
                        for d in dirs:
                            self.monitor_dir(os.path.join(path, d))
                        unpulsed += len(dirs)
                        if unpulsed > 50:
                            task.pulse()
                            unpulsed = 0
                        yield

        copool.add(watching_producer, funcid="watch_library")

    def stop_watching(self):
        for path in self.__monitors.keys():
            self.unmonitor_dir(path)

    def destroy(self):
        self.stop_watching()
        super(WatchedFileLibrary, self).destroy()


class SongFileLibrary(SongLibrary, WatchedFileLibrary):
    """A library containing song files.
    Pickles contents to disk as `FileLibrary`"""

    def __init__(self, name=None):
        print_d("Initializing SongFileLibrary \"%s\"." % name)
        super(SongFileLibrary, self).__init__(name)

    def add_filename(self, filename, add=True):
        """Add a song to the library based on filename.

        If 'add' is true, the song will be added and the 'added' signal
        may be fired.

        Example (add=False):
            load many songs and call Library.add(songs) to add all in one go.

        The song is returned if it is in the library after this call.
        Otherwise, None is returned.
        """

        key = normalize_path(filename, True)
        song = None
        if key not in self._contents:
            song = MusicFile(filename)
            if song and add:
                self.add([song])
        else:
            print_d("Already got file %r." % filename)
            song = self._contents[key]

        return song<|MERGE_RESOLUTION|>--- conflicted
+++ resolved
@@ -35,11 +35,7 @@
 from quodlibet import formats
 from quodlibet.util.dprint import print_d, print_w
 from quodlibet.util.path import fsdecode, expanduser, unexpand, mkdir, \
-<<<<<<< HEAD
     normalize_path, fsencode, is_fsnative
-=======
-    normalize_path
->>>>>>> e50a219c
 
 
 class Library(GObject.GObject, DictMixin):
@@ -733,12 +729,8 @@
                 fullpath = expanduser(fullpath)
                 if filter(fullpath.startswith, exclude):
                     continue
-<<<<<<< HEAD
-                for path, dnames, fnames in os.walk(util.fsnative(fullpath)):
+                for path, dnames, fnames in os.walk(fullpath):
                     self._process_scanned_dirs(path, dnames)
-=======
-                for path, dnames, fnames in os.walk(fullpath):
->>>>>>> e50a219c
                     for filename in fnames:
                         fullfilename = os.path.join(path, filename)
                         if filter(fullfilename.startswith, exclude):
