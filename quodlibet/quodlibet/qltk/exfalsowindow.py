--- conflicted
+++ resolved
@@ -31,23 +31,13 @@
 from quodlibet.qltk.window import PersistentWindowMixin
 
 
-<<<<<<< HEAD
 class ExFalsoWindow(Gtk.Window, PersistentWindowMixin):
-    __gsignals__ = { 'changed': (GObject.SignalFlags.RUN_LAST,
-                                 None, (object,)),
-
-                     'artwork-changed': (GObject.SignalFlags.RUN_LAST,
-                                         None, (object,))
-                     }
-=======
-class ExFalsoWindow(gtk.Window, PersistentWindowMixin):
     __gsignals__ = {
-        'changed': (gobject.SIGNAL_RUN_LAST,
-                    gobject.TYPE_NONE, (object,)),
-        'artwork-changed': (gobject.SIGNAL_RUN_LAST,
-                            gobject.TYPE_NONE, (object,))
+        'changed': (GObject.SignalFlags.RUN_LAST,
+                    None, (object,)),
+        'artwork-changed': (GObject.SignalFlags.RUN_LAST,
+                            None, (object,))
     }
->>>>>>> 8532599b
 
     pm = SongsMenuPluginHandler()
 
@@ -104,10 +94,8 @@
 
         nb = qltk.Notebook()
         nb.show()
-
         for Page in [EditTags, TagsFromPath, RenameFiles, TrackNumbers]:
             nb.append_page(Page(self, self.__library))
-
         align = Alignment(nb, top=3)
         align.show()
         hp.pack2(align, resize=True, shrink=False)
@@ -143,15 +131,10 @@
     def __pre_selection_changed(self, view, event, fs, nb):
         if self.__save:
             resp = qltk.CancelRevertSave(self).run()
-<<<<<<< HEAD
-            if resp == Gtk.ResponseType.YES: self.__save.clicked()
-            elif resp == Gtk.ResponseType.NO: FileSelector.rescan(fs)
-=======
-            if resp == gtk.RESPONSE_YES:
+            if resp == Gtk.ResponseType.YES:
                 self.__save.clicked()
-            elif resp == gtk.RESPONSE_NO:
+            elif resp == Gtk.ResponseType.NO:
                 FileSelector.rescan(fs)
->>>>>>> 8532599b
             else:
                 nb.grab_focus()
                 return True # cancel or closed
@@ -164,15 +147,10 @@
         songs = map(self.__library.get, filenames)
         if None not in songs:
             menu = self.pm.Menu(self.__library, self, songs)
-<<<<<<< HEAD
-            if menu is None: menu = Gtk.Menu()
-            else: menu.prepend(Gtk.SeparatorMenuItem())
-=======
             if menu is None:
-                menu = gtk.Menu()
+                menu = Gtk.Menu()
             else:
-                menu.prepend(gtk.SeparatorMenuItem())
->>>>>>> 8532599b
+                menu.prepend(Gtk.SeparatorMenuItem())
         else:
             menu = Gtk.Menu()
         b = Gtk.ImageMenuItem(Gtk.STOCK_DELETE)
@@ -180,11 +158,7 @@
         menu.prepend(b)
         menu.connect_object('selection-done', Gtk.Menu.destroy, menu)
         menu.show_all()
-<<<<<<< HEAD
-        return view.popup_menu(menu, 0, Gtk.get_current_event_time()) 
-=======
-        return view.popup_menu(menu, 0, gtk.get_current_event_time())
->>>>>>> 8532599b
+        return view.popup_menu(menu, 0, Gtk.get_current_event_time())
 
     def __delete(self, item, files, fs):
         d = DeleteDialog(self, files)
