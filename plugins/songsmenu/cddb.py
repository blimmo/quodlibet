--- conflicted
+++ resolved
@@ -171,13 +171,8 @@
             model = Gtk.ListStore(str, str, str, str, str, str)
             for disc in discs:
                 model.append(
-<<<<<<< HEAD
-                    [disc[s] for s in ('title','category','disc_id')] * 2)
+                    [disc[s] for s in ('title', 'category', 'disc_id')] * 2)
             box = Gtk.ComboBox(model)
-=======
-                    [disc[s] for s in ('title', 'category', 'disc_id')] * 2)
-            box = gtk.ComboBox(model)
->>>>>>> 0e1352e2
             box.set_active(0)
             for i in range(3):
                 crt = Gtk.CellRendererText()
@@ -226,13 +221,8 @@
             resp = dlg.run()
 
             xcode = cbo.get_child().get_text()
-<<<<<<< HEAD
             if resp == Gtk.ResponseType.OK:
-                t,c,d, title, cat, discid = model[box.get_active()]
-=======
-            if resp == gtk.RESPONSE_OK:
                 t, c, d, title, cat, discid = model[box.get_active()]
->>>>>>> 0e1352e2
                 (disc, track) = query(cat, discid, xcode=xcode)
                 keys = track.keys()
                 keys.sort()
