# -*- coding: utf-8 -*-
# Copyright 2005 Joe Wreschnig
#
# This program is free software; you can redistribute it and/or modify
# it under the terms of the GNU General Public License version 2 as
# published by the Free Software Foundation

import cPickle as pickle
import os
import sys
import threading
import time

from gi.repository import Gtk, GLib, Pango, Gdk

from quodlibet import config
from quodlibet import const
from quodlibet import formats
from quodlibet import qltk
from quodlibet import util

from quodlibet.browsers._base import Browser
from quodlibet.formats._audio import AudioFile
from quodlibet.formats.remote import RemoteFile
from quodlibet.qltk.downloader import DownloadWindow
from quodlibet.qltk.getstring import GetStringDialog
from quodlibet.qltk.msg import ErrorMessage
from quodlibet.qltk.songsmenu import SongsMenu
from quodlibet.qltk.views import AllTreeView
from quodlibet.qltk.x import ScrolledWindow, Alignment


FEEDS = os.path.join(const.USERDIR, "feeds")

# Migration path for pickle
sys.modules["browsers.audiofeeds"] = sys.modules[__name__]


class InvalidFeed(ValueError):
    pass


class Feed(list):
    def __init__(self, uri):
        self.name = _("Unknown")
        self.uri = uri
        self.changed = False
        self.website = ""
        self.__lastgot = 0

    def get_age(self):
        return time.time() - self.__lastgot

    @staticmethod
    def __fill_af(feed, af):
        try:
            af["title"] = feed.title or _("Unknown")
        except:
            af["title"] = _("Unknown")
        try:
            af["date"] = "%04d-%02d-%02d" % feed.modified_parsed[:3]
        except (AttributeError, TypeError):
            pass

        for songkey, feedkey in [
                ("website", "link"),
                ("description", "tagline"),
                ("language", "language"),
                ("copyright", "copyright"),
                ("organization", "publisher"),
                ("license", "license")]:
            try:
                value = getattr(feed, feedkey)
            except:
                pass
            else:
                if value and value not in af.list(songkey):
                    af.add(songkey, value)

        try:
            author = feed.author_detail
        except AttributeError:
            try:
                author = feed.author
            except AttributeError:
                pass
            else:
                if author and author not in af.list("artist"):
                    af.add('artist', author)
        else:
            try:
                if author.email and author.email not in af.list("contact"):
                    af.add("contact", author.email)
            except AttributeError:
                pass
            try:
                if author.name and author.name not in af.list("artist"):
                    af.add("artist", author.name)
            except AttributeError:
                pass

        try:
            values = feed.contributors
        except AttributeError:
            pass
        else:
            for value in values:
                try:
                    value = value.name
                except AttributeError:
                    pass
                else:
                    if value and value not in af.list("performer"):
                        af.add("performer", value)

        try:
            af["~#length"] = util.parse_time(feed.itunes_duration)
        except (AttributeError, ValueError):
            pass

        try:
            values = dict(feed.categories).values()
        except AttributeError:
            pass
        else:
            for value in values:
                if value and value not in af.list("genre"):
                    af.add("genre", value)

    def parse(self):
        try:
            doc = feedparser.parse(self.uri)
        except:
            return False

        try:
            album = doc.channel.title
        except AttributeError:
            return False

        if album:
            self.name = album
        else:
            self.name = _("Unknown")

        defaults = AudioFile({"feed": self.uri})
        try:
            self.__fill_af(doc.channel, defaults)
        except:
            return False

        entries = []
        uris = set()
        for entry in doc.entries:
            try:
                for enclosure in entry.enclosures:
                    try:
                        if ("audio" in enclosure.type or
                                "ogg" in enclosure.type or
                                formats.filter(enclosure.url)):
                            uri = enclosure.url.encode('ascii', 'replace')
                            try:
                                size = enclosure.length
                            except AttributeError:
                                size = 0
                            entries.append((uri, entry, size))
                            uris.add(uri)
                            break
                    except AttributeError:
                        pass
            except AttributeError:
                pass

        for entry in list(self):
            if entry["~uri"] not in uris:
                self.remove(entry)
            else:
                uris.remove(entry["~uri"])

        entries.reverse()
        for uri, entry, size in entries:
            if uri in uris:
                song = RemoteFile(uri)
                song["~#size"] = size
                song.fill_metadata = False
                song.update(defaults)
                song["album"] = self.name
                try:
                    self.__fill_af(entry, song)
                except:
                    pass
                else:
                    self.insert(0, song)
        self.__lastgot = time.time()
        return bool(uris)


class AddFeedDialog(GetStringDialog):
    def __init__(self, parent):
        super(AddFeedDialog, self).__init__(
            qltk.get_top_parent(parent), _("New Feed"),
            _("Enter the location of an audio feed:"),
            okbutton=Gtk.STOCK_ADD)

    def run(self):
        uri = super(AddFeedDialog, self).run()
        if uri:
            return Feed(uri.encode('ascii', 'replace'))
        else:
            return None


class AudioFeeds(Browser, Gtk.VBox):
    __gsignals__ = Browser.__gsignals__

<<<<<<< HEAD
    __feeds = Gtk.ListStore(object)  # unread
=======
    __feeds = gtk.ListStore(object)  # unread
>>>>>>> fb2b5589

    headers = ("title artist performer ~people album date website language "
               "copyright organization license contact").split()
    expand = qltk.RHPaned

    name = _("Audio Feeds")
    accelerated_name = _("_Audio Feeds")
    priority = 20

    __last_folder = const.HOME

    @staticmethod
    def cell_data(col, render, model, iter, data):
        if model[iter][0].changed:
            render.markup = "<b>%s</b>" % util.escape(model[iter][0].name)
        else:
            render.markup = util.escape(model[iter][0].name)
        render.set_property('markup', render.markup)

    @classmethod
    def changed(klass, feeds):
        for row in klass.__feeds:
            if row[0] in feeds:
                row[0].changed = True
                row[0] = row[0]
        AudioFeeds.write()

    @classmethod
    def write(klass):
        feeds = [row[0] for row in klass.__feeds]
        f = file(FEEDS, "wb")
        pickle.dump(feeds, f, pickle.HIGHEST_PROTOCOL)
        f.close()

    @classmethod
    def init(klass, library):
        try:
            feeds = pickle.load(file(FEEDS, "rb"))
        except (pickle.PickleError, EnvironmentError, EOFError):
            pass
        else:
            for feed in feeds:
                klass.__feeds.append(row=[feed])
        GLib.idle_add(klass.__do_check)

    @classmethod
    def __do_check(klass):
        thread = threading.Thread(target=klass.__check, args=())
        thread.setDaemon(True)
        thread.start()

    @classmethod
    def __check(klass):
        for row in klass.__feeds:
            feed = row[0]
<<<<<<< HEAD
            if feed.get_age() < 2*60*60:
=======
            if feed.get_age() < 2 * 60 * 60:
>>>>>>> fb2b5589
                continue
            elif feed.parse():
                feed.changed = True
                row[0] = feed
        klass.write()
<<<<<<< HEAD
        GLib.timeout_add(60*60*1000, klass.__do_check)
=======
        gobject.timeout_add(60 * 60 * 1000, klass.__do_check)
    __check = classmethod(__check)
>>>>>>> fb2b5589

    def Menu(self, songs, songlist, library):
        menu = SongsMenu(
            library, songs, accels=songlist.accelerators, parent=self)
        if len(songs) == 1:
            item = qltk.MenuItem(_("_Download..."), Gtk.STOCK_CONNECT)
            item.connect('activate', self.__download, songs[0]("~uri"))
            item.set_sensitive(not songs[0].is_file)
        else:
            songs = filter(lambda s: not s.is_file, songs)
            uris = [song("~uri") for song in songs]
            item = qltk.MenuItem(_("_Download..."), Gtk.STOCK_CONNECT)
            item.connect('activate', self.__download_many, uris)
            item.set_sensitive(bool(songs))
        menu.preseparate()
        menu.prepend(item)
        return menu

    def __download_many(self, activator, sources):
        chooser = Gtk.FileChooserDialog(
            title=_("Download Files"), parent=qltk.get_top_parent(self),
            action=Gtk.FileChooserAction.CREATE_FOLDER,
            buttons=(Gtk.STOCK_CANCEL, Gtk.ResponseType.CANCEL,
                     Gtk.STOCK_SAVE, Gtk.ResponseType.OK))
        chooser.set_current_folder(self.__last_folder)
        resp = chooser.run()
        if resp == Gtk.ResponseType.OK:
            target = chooser.get_filename()
            if target:
                type(self).__last_folder = os.path.dirname(target)
                for i, source in enumerate(sources):
                    base = os.path.basename(source)
                    if not base:
                        base = ("file%d" % i) + (
                            os.path.splitext(source)[1] or ".audio")
                    fulltarget = os.path.join(target, base)
                    DownloadWindow.download(source, fulltarget, self)
        chooser.destroy()

    def __download(self, activator, source):
        chooser = Gtk.FileChooserDialog(
            title=_("Download File"), parent=qltk.get_top_parent(self),
            action=Gtk.FileChooserAction.SAVE,
            buttons=(Gtk.STOCK_CANCEL, Gtk.ResponseType.CANCEL,
                     Gtk.STOCK_SAVE, Gtk.ResponseType.OK))
        chooser.set_current_folder(self.__last_folder)
        name = os.path.basename(source)
        if name:
            chooser.set_current_name(name)
        resp = chooser.run()
        if resp == Gtk.ResponseType.OK:
            target = chooser.get_filename()
            if target:
                type(self).__last_folder = os.path.dirname(target)
                DownloadWindow.download(source, target, self)
        chooser.destroy()

    def __init__(self, library, main):
        super(AudioFeeds, self).__init__(spacing=6)

        self.__view = view = AllTreeView()
        self.__render = render = Gtk.CellRendererText()
        render.set_property('ellipsize', Pango.EllipsizeMode.END)
        col = Gtk.TreeViewColumn("Audio Feeds", render)
        col.set_cell_data_func(render, AudioFeeds.cell_data)
        view.append_column(col)
        view.set_model(self.__feeds)
        view.set_rules_hint(True)
        view.set_headers_visible(False)
        swin = ScrolledWindow()
        swin.set_shadow_type(Gtk.ShadowType.IN)
        swin.set_policy(Gtk.PolicyType.NEVER, Gtk.PolicyType.AUTOMATIC)
        swin.add(view)
        self.pack_start(swin, True, True, 0)

        new = Gtk.Button(stock=Gtk.STOCK_NEW)
        new.connect('clicked', self.__new_feed)
        view.get_selection().connect('changed', self.__changed)
        view.get_selection().set_mode(Gtk.SelectionMode.MULTIPLE)
        view.connect('popup-menu', self.__popup_menu)

        targets = [("text/uri-list", 0, 1), ("text/x-moz-url", 0, 2)]
        targets = [Gtk.TargetEntry.new(*t) for t in targets]

        view.drag_dest_set(Gtk.DestDefaults.ALL, targets, Gdk.DragAction.COPY)
        view.connect('drag-data-received', self.__drag_data_received)
        view.connect('drag-motion', self.__drag_motion)
        view.connect('drag-leave', self.__drag_leave)

        self.connect_object('destroy', self.__save, view)

        self.pack_start(Alignment(new, left=3, bottom=3), False, True, 0)
        self.show_all()

    def __drag_motion(self, view, ctx, x, y, time):
        if "text/x-quodlibet-songs" not in ctx.targets:
            view.get_parent().drag_highlight()
            return True
        return False

    def __drag_leave(self, view, ctx, time):
        view.get_parent().drag_unhighlight()

    def __drag_data_received(self, view, ctx, x, y, sel, tid, etime):
        view.emit_stop_by_name('drag-data-received')
        targets = [("text/uri-list", 0, 1), ("text/x-moz-url", 0, 2)]
        targets = [Gtk.TargetEntry.new(*t) for t in targets]

        view.drag_dest_set(Gtk.DestDefaults.ALL, targets, Gdk.DragAction.COPY)
        if tid == 1:
            uri = sel.get_uris()[0]
        elif tid == 2:
            uri = sel.data.decode('utf16', 'replace').split('\n')[0]
        else:
            ctx.finish(False, False, etime)
            return

        ctx.finish(True, False, etime)

        feed = Feed(uri.encode("ascii", "replace"))
        feed.changed = feed.parse()
        if feed:
            self.__feeds.append(row=[feed])
            AudioFeeds.write()
        else:
            ErrorMessage(
                self, _("Unable to add feed"),
                _("<b>%s</b> could not be added. The server may be down, "
                  "or the location may not be an audio feed.") %
                util.escape(feed.uri)).run()

    def __popup_menu(self, view):
        model, paths = view.get_selection().get_selected_rows()
        menu = Gtk.Menu()
        refresh = Gtk.ImageMenuItem(Gtk.STOCK_REFRESH, use_stock=True)
        delete = Gtk.ImageMenuItem(Gtk.STOCK_DELETE, use_stock=True)

        refresh.connect_object(
            'activate', self.__refresh, [model[p][0] for p in paths])
        delete.connect_object(
            'activate', map, model.remove, map(model.get_iter, paths))

        menu.append(refresh)
        menu.append(delete)
        menu.show_all()
        menu.connect('selection-done', lambda m: m.destroy())

        return view.popup_menu(menu, 0, Gtk.get_current_event_time())

    def __save(self, view):
        AudioFeeds.write()

<<<<<<< HEAD
=======
    def __popup_menu(self, view):
        return view.popup_menu(self.__menu(view), 0,
                               gtk.get_current_event_time())

>>>>>>> fb2b5589
    def __refresh(self, feeds):
        changed = filter(Feed.parse, feeds)
        AudioFeeds.changed(changed)

    def activate(self):
        self.__changed(self.__view.get_selection())

    def __changed(self, selection):
        model, paths = selection.get_selected_rows()
        if model and paths:
            songs = []
            for path in paths:
                model[path][0].changed = False
                songs.extend(model[path][0])
            self.emit('songs-selected', songs, True)
            config.set("browsers", "audiofeeds",
                       "\t".join([model[path][0].name for path in paths]))

    def __new_feed(self, activator):
        feed = AddFeedDialog(self).run()
        if feed is not None:
            feed.changed = feed.parse()
            if feed:
                self.__feeds.append(row=[feed])
                AudioFeeds.write()
            else:
                ErrorMessage(
                    self, _("Unable to add feed"),
                    _("<b>%s</b> could not be added. The server may be down, "
                      "or the location may not be an audio feed.") %
                    util.escape(feed.uri)).run()

    def restore(self):
        try:
            names = config.get("browsers", "audiofeeds").split("\t")
        except:
            pass
        else:
            self.__view.select_by_func(lambda r: r[0].name in names)

browsers = []
try:
    import feedparser
except ImportError:
    print_w(_("Could not import %s. Audio Feeds browser disabled.")
            % "python-feedparser")
else:
    from quodlibet import app
    if not app.player or app.player.can_play_uri("http://"):
        browsers = [AudioFeeds]
    else:
        print_w(_("The current audio backend does not support URLs, "
                  "Audio Feeds browser disabled."))<|MERGE_RESOLUTION|>--- conflicted
+++ resolved
@@ -213,11 +213,7 @@
 class AudioFeeds(Browser, Gtk.VBox):
     __gsignals__ = Browser.__gsignals__
 
-<<<<<<< HEAD
     __feeds = Gtk.ListStore(object)  # unread
-=======
-    __feeds = gtk.ListStore(object)  # unread
->>>>>>> fb2b5589
 
     headers = ("title artist performer ~people album date website language "
                "copyright organization license contact").split()
@@ -273,22 +269,13 @@
     def __check(klass):
         for row in klass.__feeds:
             feed = row[0]
-<<<<<<< HEAD
             if feed.get_age() < 2*60*60:
-=======
-            if feed.get_age() < 2 * 60 * 60:
->>>>>>> fb2b5589
                 continue
             elif feed.parse():
                 feed.changed = True
                 row[0] = feed
         klass.write()
-<<<<<<< HEAD
         GLib.timeout_add(60*60*1000, klass.__do_check)
-=======
-        gobject.timeout_add(60 * 60 * 1000, klass.__do_check)
-    __check = classmethod(__check)
->>>>>>> fb2b5589
 
     def Menu(self, songs, songlist, library):
         menu = SongsMenu(
@@ -441,13 +428,6 @@
     def __save(self, view):
         AudioFeeds.write()
 
-<<<<<<< HEAD
-=======
-    def __popup_menu(self, view):
-        return view.popup_menu(self.__menu(view), 0,
-                               gtk.get_current_event_time())
-
->>>>>>> fb2b5589
     def __refresh(self, feeds):
         changed = filter(Feed.parse, feeds)
         AudioFeeds.changed(changed)
