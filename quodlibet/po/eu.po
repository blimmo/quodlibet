# Basque translation of Quod Libet
# Copyright (C) 2010 THE PACKAGE'S COPYRIGHT HOLDER
# This file is distributed under the same license as the Quod Libet package.
# Piarres Beobide <pi@beobide.net>, 2010.
msgid ""
msgstr ""
"Project-Id-Version: \n"
"Report-Msgid-Bugs-To: \n"
<<<<<<< HEAD
"POT-Creation-Date: 2013-05-02 09:24+0200\n"
"PO-Revision-Date: 2010-11-29 00:37+0200\n"
"Last-Translator: Piarres Beobide <pi@beobide.net>\n"
=======
"POT-Creation-Date: 2013-05-02 17:03+0200\n"
"PO-Revision-Date: 2013-05-02 21:26+0100\n"
"Last-Translator: ashtophet <galiza.ceive@gmail.com>\n"
>>>>>>> cd0a6ac6
"Language-Team: Basque <librezale@librezale.es>\n"
"Language: eu\n"
"MIME-Version: 1.0\n"
"Content-Type: text/plain; charset=UTF-8\n"
"Content-Transfer-Encoding: 8bit\n"
"Plural-Forms: nplurals=2; plural=(n != 1);\n"
<<<<<<< HEAD
"X-Generator: Pootle 2.0.5\n"
=======
"X-Generator: Poedit 1.5.4\n"
>>>>>>> cd0a6ac6

#: ../exfalso.desktop.in.h:1
msgid "Audio tag editor"
msgstr "Audio etiketa editorea"

#: ../exfalso.desktop.in.h:2
msgid "Edit tags in your audio files"
msgstr "Editatu zure audio fitxategietako etiketak"

#: ../exfalso.py:27
msgid "an audio tag editor"
msgstr "audio etiketa editorea"

#: ../exfalso.py:27 ../quodlibet/util/tags.py:99
msgid "directory"
msgstr "direktorioa"

#: ../operon.py:81
#, python-format
msgid "Failed to load file: %r"
msgstr "%r fitxategia kargatzeak huts egin du"

#: ../operon.py:111
msgid "List tags"
msgstr "Erakutsi etiketak"

#: ../operon.py:116 ../operon.py:154 ../operon.py:447
msgid "Print terse output"
msgstr "Erakutsi debugarako informazioa"

#: ../operon.py:118 ../operon.py:156 ../operon.py:449
#, python-format
msgid "Columns to display and order in terse mode (%s)"
msgstr "Zutabeak eta ordena Debugarako moduan (%s)"

#: ../operon.py:121
msgid "Also list programmatic tags"
msgstr "Erakutsi etiketa _programatikoak"

#: ../operon.py:125 ../operon.py:189 ../operon.py:215 ../operon.py:233
#: ../operon.py:269 ../operon.py:283 ../operon.py:325 ../operon.py:329
#: ../operon.py:379 ../operon.py:382 ../operon.py:420 ../operon.py:454
#: ../operon.py:490
msgid "Not enough arguments"
msgstr "Argumentu nahikorik ez"

#: ../operon.py:127 ../operon.py:161 ../operon.py:191 ../operon.py:217
#: ../operon.py:235 ../operon.py:456
msgid "Too many arguments"
msgstr "Argumentu gehiegi"

#: ../operon.py:130 ../operon.py:163 ../operon.py:461
msgid "Description"
msgstr "Azalpena"

#: ../operon.py:130 ../operon.py:461 ../quodlibet/qltk/edittags.py:418
msgid "Value"
msgstr "Balioa"

#: ../operon.py:130 ../operon.py:163 ../quodlibet/browsers/collection.py:146
#: ../quodlibet/qltk/edittags.py:402
msgid "Tag"
msgstr "Etiketa"

#: ../operon.py:149
msgid "List all common tags"
msgstr "Erakutsi ohiko etiketak"

#: ../operon.py:184
msgid "Print all tags to stdout"
msgstr "Erakutsi etiketa guztiak irteera estandarrean"

#: ../operon.py:204
msgid "Load tags dumped with 'dump'"
msgstr "Kargatu 'dump'-ek jaurkitako etiketak"

#: ../operon.py:209 ../operon.py:227 ../operon.py:265 ../operon.py:279
#: ../operon.py:313 ../operon.py:372
msgid "Show changes, don't apply them"
msgstr "Erakutsi aldaketak, ez ezarri"

#: ../operon.py:211 ../operon.py:229
msgid "Skip tags that can't be written"
msgstr "Jauzi egin idatzi ezin daitezkeen etiketak"

#: ../operon.py:222
msgid "Copy tags from one file to another"
msgstr "Kopiatu etiketak fitxategi batetik beste batera"

#: ../operon.py:249
#, python-format
msgid "Can't copy tag %r to file: %r"
msgstr "Ezin da %r %r fitxategira kopiatu"

#: ../operon.py:260
msgid "Edit tags in an editor"
msgstr "Editatu etiketak editore batez"

#: ../operon.py:274
msgid "Set a tag and remove existing values"
msgstr "Jarri etiketa bat eta ezabatu aurreko baloreak"

#: ../operon.py:294 ../operon.py:431
#, python-format
msgid "Can not set %r"
msgstr "Ezin da %r jarri"

#: ../operon.py:308
msgid "Remove tags"
msgstr "Ezabatu etiketak"

#: ../operon.py:315 ../operon.py:374
msgid "Value is a regular expression"
msgstr "Balorea expresio erregularra da (RE)"

#: ../operon.py:317
msgid "Remove all tags"
msgstr "Ezabatu etiketa guztiak"

#: ../operon.py:321
msgid "Can't combine '--all' with '--regexp'"
msgstr "Ezin da '--all' eta '--regexp' aldi berean erabili"

#: ../operon.py:355
#, python-format
msgid "Can't remove %r from %r"
msgstr "Ezin da %r %r -tik ezabatu"

#: ../operon.py:367
msgid "Remove a tag value"
msgstr "Ezabatu etiketaren balorea"

#: ../operon.py:415
msgid "Add a tag value"
msgstr "Gehitu etiketaren balorea"

#: ../operon.py:442
msgid "List file information"
msgstr "Erakutsi fitxategiari buruzko informazioa"

#: ../operon.py:485
msgid "Extract embedded images"
msgstr "Atera irudi txertatuak"

#: ../operon.py:495
msgid "Rename files based on tags"
msgstr "Izenaz aldatu etiketeen arabera"

#: ../operon.py:509
msgid "Fill tags based on the file path"
msgstr "Bete etiketak fitxategiaren helbidearen arabera"

#: ../operon.py:523
msgid "Fill tracknumbers for all files"
msgstr "Bete pista zenbakiak fitxategi guztietan"

#: ../operon.py:541
msgid "Print tags based on the given pattern"
msgstr "Erakutsi emandako patroiarekin bat datozen etiketak"

#: ../operon.py:570
msgid "Display help information"
msgstr "Erakutsi languntzari buruzko informazioa"

#: ../operon.py:598
#, python-format
msgid "'%s' is not a valid column name (%s)."
msgstr "'%s' ez da egokia zutabearen izena bezela (%s)."

#: ../quodlibet/browsers/albums.py:33 ../quodlibet/browsers/collection.py:30
msgid "Songs not in an album"
msgstr "Album gabeko kantak"

#: ../quodlibet/browsers/albums.py:89
msgid "Album List Preferences"
msgstr "Album zerrenda hobespenak"

#: ../quodlibet/browsers/albums.py:96
msgid "Show album _covers"
msgstr "Ikusi album _karatulak"

#: ../quodlibet/browsers/albums.py:103
msgid "Inline _search includes people"
msgstr "Sarezko _bilaketa jendea barneratuz"

#: ../quodlibet/browsers/albums.py:120
msgid "Album Display"
msgstr "Album bistaratzea"

#: ../quodlibet/browsers/albums.py:147 ../quodlibet/qltk/information.py:368
#: ../quodlibet/util/collection.py:230
#, python-format
msgid "%d track"
msgid_plural "%d tracks"
msgstr[0] "kanta %d"
msgstr[1] "%d kantak"

#: ../quodlibet/browsers/albums.py:148 ../quodlibet/qltk/information.py:366
#: ../quodlibet/util/collection.py:234
#, python-format
msgid "%d disc"
msgid_plural "%d discs"
msgstr[0] "disko %d"
msgstr[1] "%d disko"

#: ../quodlibet/browsers/albums.py:154 ../quodlibet/browsers/albums.py:159
#: ../quodlibet/qltk/tagsfrompath.py:155 ../quodlibet/qltk/textedit.py:86
#: ../quodlibet/util/__init__.py:690
msgid "Invalid pattern"
msgstr "Patroi baliogabea"

#: ../quodlibet/browsers/albums.py:180
#, fuzzy
msgid "_Title"
msgstr "Titulua"

#: ../quodlibet/browsers/albums.py:181 ../quodlibet/qltk/prefs.py:40
msgid "_Artist"
msgstr "_Artista"

#: ../quodlibet/browsers/albums.py:182 ../quodlibet/qltk/prefs.py:45
msgid "_Date"
msgstr "_Data"

#: ../quodlibet/browsers/albums.py:183 ../quodlibet/qltk/prefs.py:44
#, fuzzy
msgid "_Genre"
msgstr "Genero"

#: ../quodlibet/browsers/albums.py:184 ../quodlibet/qltk/prefs.py:49
#: ../quodlibet/qltk/ratingsmenu.py:47
msgid "_Rating"
msgstr "_Balorazioa"

#: ../quodlibet/browsers/albums.py:189
#, fuzzy
msgid "Sort _by..."
msgstr "Ordena_tu:"

#: ../quodlibet/browsers/albums.py:210
#, fuzzy
msgid "_Preferences"
msgstr "Hobespenak"

#: ../quodlibet/browsers/albums.py:420
msgid "Album List"
msgstr "Album zerrenda"

#: ../quodlibet/browsers/albums.py:421
msgid "_Album List"
msgstr "_Album zerrenda"

#: ../quodlibet/browsers/albums.py:571
msgid "All Albums"
msgstr "Album guztiak"

#: ../quodlibet/browsers/albums.py:572
#, python-format
msgid "%d album"
msgid_plural "%d albums"
msgstr[0] "album %d"
msgstr[1] "%d album"

#: ../quodlibet/browsers/albums.py:715
#, fuzzy
msgid "Reload album _cover"
msgid_plural "Reload album _covers"
msgstr[0] "Ikusi album _karatulak"
msgstr[1] "Ikusi album _karatulak"

#: ../quodlibet/browsers/audiofeeds.py:46
#: ../quodlibet/browsers/audiofeeds.py:58
#: ../quodlibet/browsers/audiofeeds.py:60
#: ../quodlibet/browsers/audiofeeds.py:145 ../quodlibet/browsers/paned.py:220
#: ../quodlibet/formats/_audio.py:393 ../quodlibet/qltk/information.py:247
#: ../quodlibet/qltk/information.py:255 ../quodlibet/qltk/information.py:281
#: ../quodlibet/qltk/playorder.py:17 ../quodlibet/qltk/wlw.py:65
msgid "Unknown"
msgstr "Ezezaguna"

#: ../quodlibet/browsers/audiofeeds.py:202
msgid "New Feed"
msgstr "Jario berria"

#: ../quodlibet/browsers/audiofeeds.py:203
msgid "Enter the location of an audio feed:"
msgstr "Idatzi audio jarioaren kokapena:"

#: ../quodlibet/browsers/audiofeeds.py:223
msgid "Audio Feeds"
msgstr "Audio jarioak"

#: ../quodlibet/browsers/audiofeeds.py:224
msgid "_Audio Feeds"
msgstr "_Audio jarioak"

#: ../quodlibet/browsers/audiofeeds.py:285
#: ../quodlibet/browsers/audiofeeds.py:291
msgid "_Download..."
msgstr "_Deskargak..."

#: ../quodlibet/browsers/audiofeeds.py:300
msgid "Download Files"
msgstr "Deskargatu fitxategiak"

#: ../quodlibet/browsers/audiofeeds.py:321
msgid "Download File"
msgstr "Deskargatu fitxategia"

#: ../quodlibet/browsers/audiofeeds.py:413
#: ../quodlibet/browsers/audiofeeds.py:469
msgid "Unable to add feed"
msgstr "Ezin da jarioa gehitu"

#: ../quodlibet/browsers/audiofeeds.py:414
#: ../quodlibet/browsers/audiofeeds.py:470
#, python-format
msgid ""
"<b>%s</b> could not be added. The server may be down, or the location may "
"not be an audio feed."
msgstr ""
"<b>%s</b> ezin da gehitu. Zerbitzaria eroria egon liteke edo kokapena ez da "
"audio jario bat."

#: ../quodlibet/browsers/audiofeeds.py:486
#, fuzzy, python-format
msgid "Could not import %s. Audio Feeds browser disabled."
msgstr ""
"Ezin da python-feedparser inportatu, audio jario nabigatzaile desgaiturik."

#: ../quodlibet/browsers/audiofeeds.py:493
msgid ""
"The current audio backend does not support URLs, Audio Feeds browser "
"disabled."
msgstr ""
"Uneko audio azpiegiturak ez ditu URLak onartzen, audio jario nabigatzailea "
"ezgaiturik."

#. The browser's name, without an accelerator.
#. The name, with an accelerator.
#: ../quodlibet/browsers/_base.py:138 ../quodlibet/browsers/_base.py:140
msgid "Library Browser"
msgstr "Liburutegi nabigatzailea"

#: ../quodlibet/browsers/_base.py:238 ../quodlibet/qltk/queue.py:126
#, python-format
msgid "%(count)d song (%(time)s)"
msgid_plural "%(count)d songs (%(time)s)"
msgstr[0] "kanta %(count)d (%(time)s)"
msgstr[1] "%(count)d kanta (%(time)s)"

#: ../quodlibet/browsers/collection.py:36
#, fuzzy, python-format
msgid "Unknown %s"
msgstr "Ezezaguna"

#: ../quodlibet/browsers/collection.py:37
#, fuzzy, python-format
msgid "Multiple %s Values"
msgstr "Zatitu _hainbat baliotan"

#: ../quodlibet/browsers/collection.py:90 ../quodlibet/browsers/paned.py:68
msgid "_Custom"
msgstr "_Personalizatu"

#: ../quodlibet/browsers/collection.py:152
msgid "Merge"
msgstr "Batu"

#: ../quodlibet/browsers/collection.py:210
#, fuzzy
msgid "Album Collection Preferences"
msgstr "Album zerrenda hobespenak"

#: ../quodlibet/browsers/collection.py:493
msgid "Album Collection"
msgstr "Diska bilduma"

#: ../quodlibet/browsers/collection.py:494
msgid "Album _Collection"
msgstr "Diska _bilduma"

#: ../quodlibet/browsers/filesystem.py:38
msgid "File System"
msgstr "Fitxategi sistema"

#: ../quodlibet/browsers/filesystem.py:39
msgid "_File System"
msgstr "_Fixtategi sistema"

#: ../quodlibet/browsers/filesystem.py:99 ../quodlibet/browsers/media.py:470
#: ../quodlibet/qltk/songlist.py:379
msgid "Unable to copy songs"
msgstr "Ezin dira kantak kopiatu"

#: ../quodlibet/browsers/filesystem.py:100 ../quodlibet/qltk/songlist.py:380
msgid "The files selected cannot be copied to other song lists or the queue."
msgstr "Hautatutako kantak ezin dira kopiatu beste zerrenda edo ilara batera."

#: ../quodlibet/browsers/filesystem.py:165
msgid "_Add to Library"
msgstr "_Gehitu liburutegira"

#: ../quodlibet/browsers/iradio.py:139
msgid "Unsupported file type"
msgstr "Onartzen ez den fitxategi mota"

#: ../quodlibet/browsers/iradio.py:140
#, python-format
msgid ""
"Station lists can only contain locations of stations, not other station "
"lists or playlists. The following locations cannot be loaded:\n"
"%s"
msgstr ""
"Kate zerrendak kate helbideak bakarrik izan ditzake ez beste kate zerrenda "
"edo erreprodukzio-zerrendarik. Hurrengo kateak ezin dira kargatu:\n"
"%s"

#: ../quodlibet/browsers/iradio.py:183 ../quodlibet/browsers/iradio.py:196
#: ../quodlibet/browsers/iradio.py:687
msgid "Unable to add station"
msgstr "Ezin da katea gehitu"

#: ../quodlibet/browsers/iradio.py:207 ../quodlibet/browsers/iradio.py:396
msgid "Internet Radio"
msgstr "Internet irratia"

#: ../quodlibet/browsers/iradio.py:207
#, fuzzy
msgid "Downloading station list"
msgstr "Deskargatu fitxategiak"

#: ../quodlibet/browsers/iradio.py:305
msgid "New Station"
msgstr "Kate berria"

#: ../quodlibet/browsers/iradio.py:306
msgid "Enter the location of an Internet radio station:"
msgstr "Sar Internet bidezko irrati kate kokapena:"

#: ../quodlibet/browsers/iradio.py:328
msgid "Electronic"
msgstr "Elektronikoa"

#: ../quodlibet/browsers/iradio.py:331
msgid "Hip Hop / Rap"
msgstr "Hip Hop / Rap"

#: ../quodlibet/browsers/iradio.py:332
msgid "Oldies"
msgstr "Oldies"

#: ../quodlibet/browsers/iradio.py:333
msgid "R&B"
msgstr "R&B"

#: ../quodlibet/browsers/iradio.py:334
msgid "Japanese"
msgstr "Japaniarra"

#: ../quodlibet/browsers/iradio.py:335
msgid "Indian"
msgstr "Indiarra"

#: ../quodlibet/browsers/iradio.py:337
msgid "Religious"
msgstr "Erlijio-musika"

#: ../quodlibet/browsers/iradio.py:339
msgid "Charts"
msgstr "Salduenak"

#: ../quodlibet/browsers/iradio.py:340
msgid "Turkish"
msgstr "Turkiarra"

#: ../quodlibet/browsers/iradio.py:341
msgid "Reggae / Dancehall"
msgstr "Reggae / Dantzatzeko"

#: ../quodlibet/browsers/iradio.py:342
#, fuzzy
msgid "Latin"
msgstr "balorazioa"

#: ../quodlibet/browsers/iradio.py:343
msgid "College Radio"
msgstr "Unibertsitate irratia"

#: ../quodlibet/browsers/iradio.py:344
msgid "Talk / News"
msgstr "Eztabaidak / Berriak"

#: ../quodlibet/browsers/iradio.py:345
msgid "Ambient"
msgstr "Ambient"

#: ../quodlibet/browsers/iradio.py:346
msgid "Jazz"
msgstr "Jazz"

#: ../quodlibet/browsers/iradio.py:347
msgid "Classical"
msgstr "Klasikoa"

#: ../quodlibet/browsers/iradio.py:348
msgid "Pop"
msgstr "Pop"

#: ../quodlibet/browsers/iradio.py:349
msgid "Alternative"
msgstr "Alternatiboa"

#: ../quodlibet/browsers/iradio.py:350
msgid "Metal"
msgstr "Metal"

#: ../quodlibet/browsers/iradio.py:351
msgid "Country"
msgstr "Country"

#: ../quodlibet/browsers/iradio.py:352
msgid "News"
msgstr "Berriak"

#: ../quodlibet/browsers/iradio.py:353
msgid "Schlager"
msgstr "Schlager"

#: ../quodlibet/browsers/iradio.py:354
msgid "Funk"
msgstr "Funk"

#: ../quodlibet/browsers/iradio.py:355
msgid "Indie"
msgstr "Indie"

#: ../quodlibet/browsers/iradio.py:356
msgid "Blues"
msgstr "Blues"

#: ../quodlibet/browsers/iradio.py:357
msgid "Soul"
msgstr "Soul"

#: ../quodlibet/browsers/iradio.py:358
msgid "Lounge"
msgstr "Lounge"

#: ../quodlibet/browsers/iradio.py:359
msgid "Punk"
msgstr "Punk"

#: ../quodlibet/browsers/iradio.py:360
msgid "Reggaeton"
msgstr "Reggaeton"

#: ../quodlibet/browsers/iradio.py:362
msgid "Slavic"
msgstr "Eslaboa"

#: ../quodlibet/browsers/iradio.py:364
msgid "Greek"
msgstr "Greziarra"

#: ../quodlibet/browsers/iradio.py:365
msgid "Gothic"
msgstr "Gotikoa"

#: ../quodlibet/browsers/iradio.py:366
msgid "Rock"
msgstr "Rock"

#: ../quodlibet/browsers/iradio.py:397
msgid "_Internet Radio"
msgstr "_Internet irratia"

<<<<<<< HEAD
#: ../quodlibet/browsers/iradio.py:460
#, fuzzy
=======
#: ../quodlibet/browsers/iradio.py:462
>>>>>>> cd0a6ac6
msgid "_New Station..."
msgstr "_Kate berria..."

#: ../quodlibet/browsers/iradio.py:463
#, fuzzy
msgid "_Update Stations"
msgstr "_Kate berria"

#: ../quodlibet/browsers/iradio.py:488
#, fuzzy
msgid "All Stations"
msgstr "Kate berria"

#: ../quodlibet/browsers/iradio.py:492
msgid "Favorites"
msgstr "Kuttunak"

#: ../quodlibet/browsers/iradio.py:500
#, fuzzy
msgid "No Category"
msgstr "Kategoria gabe"

#: ../quodlibet/browsers/iradio.py:679
msgid "No stations found"
msgstr "Ez da katerik aurkitu"

#: ../quodlibet/browsers/iradio.py:680
#, python-format
msgid "No Internet radio stations were found at %s."
msgstr "Ez da Intenet irrati katerik topatu %s-en."

#: ../quodlibet/browsers/iradio.py:688
msgid "All stations listed are already in your library."
msgstr "Zerrendatutako kate guztiak dagoeneko badaude liburutegian."

#: ../quodlibet/browsers/iradio.py:710
#, fuzzy
msgid "Remove from Favorites"
msgstr "_Kendu erreprodukzio-zerrendatik"

#: ../quodlibet/browsers/iradio.py:716
#, fuzzy
msgid "Add to Favorites"
msgstr "_Gehitu erreprodukzio-zerrendara"

#: ../quodlibet/browsers/iradio.py:808
#, python-format
msgid "%(count)d station"
msgid_plural "%(count)d stations"
msgstr[0] "%(count)d kate"
msgstr[1] "%(count)d kate"

#: ../quodlibet/browsers/media.py:30
msgid "Device Properties"
msgstr "Gailu propietateak"

#: ../quodlibet/browsers/media.py:43
msgid "Device:"
msgstr "Gailua:"

#: ../quodlibet/browsers/media.py:45
msgid "Not mounted"
msgstr "Ez dago muntaturik"

#: ../quodlibet/browsers/media.py:46
msgid "Mount Point:"
msgstr "Muntatze puntua:"

#: ../quodlibet/browsers/media.py:52 ../quodlibet/qltk/cbes.py:37
msgid "_Name:"
msgstr "Ize_na:"

#: ../quodlibet/browsers/media.py:128
msgid "Media Devices"
msgstr "Medio gailuak"

#: ../quodlibet/browsers/media.py:129
msgid "_Media Devices"
msgstr "_Medio gailuak"

#: ../quodlibet/browsers/media.py:215 ../quodlibet/browsers/media.py:358
msgid "_Eject"
msgstr "_Ebatzi"

#: ../quodlibet/browsers/media.py:345 ../quodlibet/browsers/playlists.py:527
msgid "_Rename"
msgstr "Be_rrizendatu"

#: ../quodlibet/browsers/media.py:442
#, python-format
msgid "<b>%s</b> used, <b>%s</b> available"
msgstr "<b>%s</b> erabilia, <b>%s</b> erabilgarri"

#: ../quodlibet/browsers/media.py:459
#, python-format
msgid "<b>%s</b> is not connected."
msgstr "<b>%s</b> ez dago konektaturik."

#: ../quodlibet/browsers/media.py:476
#, python-format
msgid "Copying <b>%(song)s</b>"
msgstr "<b>%(song)s</b> kopiatzen"

#: ../quodlibet/browsers/media.py:495 ../quodlibet/browsers/media.py:512
msgid "Unable to copy song"
msgstr "Ezin da kanta kopiatu"

#: ../quodlibet/browsers/media.py:496
msgid "There is not enough free space for this song."
msgstr "Ez kanta honentzako behar aina leku."

#: ../quodlibet/browsers/media.py:509
#, python-format
msgid "<b>%s</b> could not be copied."
msgstr "<b>%s</b> ezin izan da kopiatu."

#: ../quodlibet/browsers/media.py:529
msgid "Unable to delete songs"
msgstr "Ezin dira kantak ezabatu"

#: ../quodlibet/browsers/media.py:539
#, python-format
msgid "Deleting <b>%(song)s</b>"
msgstr "<b>%(song)s</b> ezabatzen"

#: ../quodlibet/browsers/media.py:558
#, python-format
msgid "<b>%s</b> could not be deleted."
msgstr "<b>%s</b> ezin izan da ezabatu."

#: ../quodlibet/browsers/media.py:562
msgid "Unable to delete song"
msgstr "Ezin da abestiak ezabatu"

#: ../quodlibet/browsers/media.py:577
#, python-format
msgid "Ejecting <b>%s</b> failed."
msgstr "<b>%s</b> ebazteak huts egin du."

#: ../quodlibet/browsers/media.py:580
msgid "Unable to eject device"
msgstr "Ezin da gailua ebatzi"

#: ../quodlibet/browsers/media.py:585
msgid "No device backend, Media Devices browser disabled."
msgstr "Ez dago gailu azpiegiturarik, media gailu nabigatzailea desgaiturik."

#: ../quodlibet/browsers/paned.py:179
msgid "Paned Browser Preferences"
msgstr "Paneldun nabigatzaile hobespenak"

#: ../quodlibet/browsers/paned.py:221 ../quodlibet/qltk/pluginwin.py:343
msgid "All"
msgstr "Dena"

#: ../quodlibet/browsers/paned.py:686
msgid "Paned Browser"
msgstr "Paneldun nabigatzailea"

#: ../quodlibet/browsers/paned.py:687
msgid "_Paned Browser"
msgstr "_Paneldun nabigatzailea"

#: ../quodlibet/browsers/paned.py:706
msgid "Select _All"
msgstr "Hautatu _denak"

#: ../quodlibet/browsers/playlists.py:75
#, python-format
msgid ""
"Importing playlist.\n"
"\n"
"%(current)d/%(total)d songs added."
msgstr ""
"Erreprodukzio-zerrenda inportatzen.\n"
"\n"
"%(current)d/%(total)d kanta gehiturik."

<<<<<<< HEAD
#: ../quodlibet/browsers/playlists.py:108
#, fuzzy, python-format
=======
#: ../quodlibet/browsers/playlists.py:110
#, python-format
>>>>>>> cd0a6ac6
msgid "Are you sure you want to delete the playlist '%s'?"
msgstr "Ziur al zaude '%s' zerrenda ezabatu nahi duzula?"

#: ../quodlibet/browsers/playlists.py:110
msgid ""
"All information about the selected playlist will be deleted and can not be "
"restored."
msgstr ""
"Aukeratutako zerrendari buruzko informazio guztia ezabatzera doa eta\n"
"ezin da berreskuratu izango."

<<<<<<< HEAD
#: ../quodlibet/browsers/playlists.py:123
#, python-format
msgid "Are you sure you want to remove %d duplicate song?"
msgid_plural "Are you sure you want to remove %d duplicate songs?"
msgstr[0] ""
msgstr[1] ""
=======
#: ../quodlibet/browsers/playlists.py:124
#, python-format
msgid "Are you sure you want to remove %d duplicate song?"
msgid_plural "Are you sure you want to remove %d duplicate songs?"
msgstr[0] "Ziur al zaude kanta bikoiztu %d ezabatu nahi duzula?"
msgstr[1] "Ziur al zaude %d kanta bikoiztuak ezabatu nahi dituzula?"
>>>>>>> cd0a6ac6

#: ../quodlibet/browsers/playlists.py:126
#, python-format
msgid "The duplicate songs will be removed from the playlist '%s'."
msgstr "Kanta bikoiztuak '%s' zerrendatik ezabatuko dira."

#: ../quodlibet/browsers/playlists.py:140
#: ../quodlibet/browsers/playlists.py:421 ../quodlibet/util/collection.py:400
msgid "New Playlist"
msgstr "Sortu erreprodukzio-zerrenda"

#: ../quodlibet/browsers/playlists.py:141
msgid "Enter a name for the new playlist:"
msgstr "Idatzi erreprodukzio-zerrenda berriaren izena:"

#: ../quodlibet/browsers/playlists.py:148
msgid "_New Playlist"
msgstr "_Sortu erreprodukzio-zerrenda"

#: ../quodlibet/browsers/playlists.py:172
#: ../quodlibet/qltk/exfalsowindow.py:203 ../quodlibet/qltk/properties.py:135
#: ../quodlibet/util/collection.py:422
#, python-format
msgid "%(title)s and %(count)d more"
msgid_plural "%(title)s and %(count)d more"
msgstr[0] "%(title)s eta %(count)d gehiago"
msgstr[1] "%(title)s eta %(count)d gehiago"

#: ../quodlibet/browsers/playlists.py:194
msgid "Playlists"
msgstr "Erreprodukzio-zerrendak"

#: ../quodlibet/browsers/playlists.py:195
msgid "_Playlists"
msgstr "_Erreprodukzio-zerrendak"

#: ../quodlibet/browsers/playlists.py:260
msgid "_Remove from Playlist"
msgstr "_Kendu erreprodukzio-zerrendatik"

#: ../quodlibet/browsers/playlists.py:297
msgid "_Import"
msgstr "_Inporatu"

#: ../quodlibet/browsers/playlists.py:443
#: ../quodlibet/browsers/playlists.py:581
msgid "Unable to import playlist"
msgstr "Ezin da erreprodukzio-zerrenda inportatu"

#: ../quodlibet/browsers/playlists.py:444
#: ../quodlibet/browsers/playlists.py:582
msgid "Quod Libet can only import playlists in the M3U and PLS formats."
msgstr ""
"Quod Libet M3U eta PLS formatuko erreprodukzio-zerrendak bakarrik "
"inportatzeko gai da."

#: ../quodlibet/browsers/playlists.py:495
msgid "Remove Duplicates"
msgstr "Bikoiztuak ezabatu"

#: ../quodlibet/browsers/playlists.py:505 ../quodlibet/qltk/playorder.py:131
msgid "_Shuffle"
msgstr "_Ausaz"

#: ../quodlibet/browsers/playlists.py:561
msgid "Unable to rename playlist"
msgstr "Ezin da erreprodukzio-zerrenda berrizendatu"

#: ../quodlibet/browsers/playlists.py:570
msgid "Import Playlist"
msgstr "Inportatu erreprodukzio-zerrenda"

#: ../quodlibet/browsers/search.py:35
msgid "Disable Browser"
msgstr "Desgaitu nabigatzailea"

#: ../quodlibet/browsers/search.py:36
msgid "_Disable Browser"
msgstr "_Desgaitu nabigatzailea"

#: ../quodlibet/browsers/search.py:110
msgid "Search Library"
msgstr "Bilatu liburutegia"

#: ../quodlibet/browsers/search.py:111
msgid "_Search Library"
msgstr "_Bilatu liburutegia"

#: ../quodlibet/browsers/search.py:122
msgid "_Limit Results"
msgstr "_Emaitza muga"

#: ../quodlibet.desktop.in.h:1
msgid "Music Player"
msgstr "Musika erreproduzigailua"

#: ../quodlibet.desktop.in.h:2
msgid "Listen to, browse, or edit your audio collection"
msgstr "Entzun, arakatu edo editatu zure audio bilduma"

#: ../quodlibet.desktop.in.h:3
#, fuzzy
msgid "Play/Pause"
msgstr "Erreproduzigailua"

#: ../quodlibet.desktop.in.h:4
msgid "Next"
msgstr "Hurrengoa"

#: ../quodlibet.desktop.in.h:5
#, fuzzy
msgid "Previous"
msgstr "_Aurreikusi"

#: ../quodlibet/devices/_base.py:59
msgid "Unknown Device"
msgstr "Gailu ezezaguna"

#: ../quodlibet/devices/__init__.py:19
#, fuzzy, python-format
msgid "Could not import %s, which is needed for device support."
msgstr "Ezin da dbus-python inportatu, beharrezkoa da gailu euskarriarentzat."

#: ../quodlibet/devices/__init__.py:144
#, python-format
msgid "%r is not a supported device."
msgstr "%r ez da onartzen den gailu bat."

<<<<<<< HEAD
#: ../quodlibet/devices/__init__.py:210
#, fuzzy, python-format
msgid "%s: Could not find 'libudev'."
msgstr "%s: Ezin da media-player-info aurkitu."
=======
#: ../quodlibet/devices/__init__.py:209
#, python-format
msgid "%s: Could not find 'libudev'."
msgstr "%s: Ezin da libudev aurkitu."
>>>>>>> cd0a6ac6

#: ../quodlibet/devices/__init__.py:216
#, fuzzy, python-format
msgid "%s: Could not find %s."
msgstr "%s: Ezin da media-player-info aurkitu."

#: ../quodlibet/devices/__init__.py:400
msgid "Initializing device backend."
msgstr "Gailu azpiegitura abiarazten."

#: ../quodlibet/devices/__init__.py:401
#, python-format
msgid "Trying '%s'"
msgstr "'%s' saiatzen"

#: ../quodlibet/devices/__init__.py:420
msgid "Couldn't connect to a device backend."
msgstr "Ezin da gailu azpiegiturarekin konektatu."

#: ../quodlibet/devices/__init__.py:422
msgid "Device backend initialized."
msgstr "Gailu azpiegitura abiarazia."

#: ../quodlibet/devices/ipod.py:111
msgid "_Volume Gain (dB):"
msgstr "_Bolumen irabazia (dB):"

#: ../quodlibet/devices/ipod.py:114 ../quodlibet/devices/storage.py:58
msgid "Copy _album covers"
msgstr "Kopiatu _album karatulak"

#: ../quodlibet/devices/ipod.py:115
msgid "Combine tags with _multiple values"
msgstr "Nahasi etiketak balio a_nitzekin"

#. Column preferences
#: ../quodlibet/devices/ipod.py:116 ../quodlibet/qltk/prefs.py:107
msgid "Title includes _version"
msgstr "Izenburuak bertsioa barneratzen du"

#: ../quodlibet/devices/ipod.py:117 ../quodlibet/qltk/prefs.py:111
msgid "Album includes _disc subtitle"
msgstr "Albumak _disko azpititulua barneratzen du"

#: ../quodlibet/devices/ipod.py:128
msgid "Model:"
msgstr "Modeloa:"

#: ../quodlibet/devices/ipod.py:130
msgid "Capacity:"
msgstr "Kapazitatea:"

#: ../quodlibet/devices/ipod.py:132
msgid "Firmware:"
msgstr "Firmwarea:"

#: ../quodlibet/devices/ipod.py:181
msgid "Removing orphaned iPod track"
msgstr "iPod pista umezurtzak kentzen"

#: ../quodlibet/devices/ipod.py:291
msgid "Unable to save iPod database"
msgstr "Ezin da iPod datu-basea gorde"

#: ../quodlibet/devices/ipod.py:304
msgid "Uninitialized iPod"
msgstr "Hasieratu-gabeko iPoda"

#: ../quodlibet/devices/ipod.py:305
msgid "Do you want to create an empty database on this iPod?"
msgstr "Data-base huts bat sortu nahi al duzu iPod honentzat?"

#: ../quodlibet/devices/ipod.py:433
#, fuzzy
msgid "Could not find libgpod, iPod support disabled."
msgstr "Ezin da python-gpod inporatu, iPod euskarria desgaitua."

#: ../quodlibet/devices/storage.py:54
msgid "_Filename Pattern:"
msgstr "_Fixategi-izen patroia:"

#: ../quodlibet/devices/storage.py:62
msgid "_Remove unused covers and directories"
msgstr "_Kendu erabili gabeko karatula eta direktorioak"

#: ../quodlibet/devices/storage.py:96
msgid "File exists"
msgstr "Fitxategia badago"

#: ../quodlibet/devices/storage.py:97
#, python-format
msgid "Overwrite <b>%s</b>?"
msgstr "Gainidatzi <b>%s</b>?"

#: ../quodlibet/formats/_audio.py:773
#, python-format
msgid "Failed reading album art \"%s\""
msgstr "Album arte-lan \"%s\" irakurteak huts egin du"

#: ../quodlibet/formats/__init__.py:74
#, python-format
msgid "Error loading %r"
msgstr "Errorea %r kargatzean"

#: ../quodlibet/library/libraries.py:618 ../quodlibet/library/libraries.py:628
#: ../quodlibet/library/libraries.py:669 ../quodlibet/qltk/information.py:276
#: ../quodlibet/qltk/prefs.py:483 ../quodlibet/util/library.py:48
msgid "Library"
msgstr "Liburutegia"

#: ../quodlibet/library/libraries.py:618
msgid "Checking mount points"
msgstr "Muntatze puntuak arakatzen"

#: ../quodlibet/library/libraries.py:628
msgid "Scanning library"
msgstr "Liburutegia arakatzen"

#: ../quodlibet/library/libraries.py:668
#, python-format
msgid "Scanning %s"
msgstr "%s arakatzen"

#: ../quodlibet/player/gstbe.py:64
msgid ""
"The GStreamer output pipeline used for playback, such as 'alsasink "
"device=default'. Leave blank for default pipeline."
msgstr ""
"Erreprodukziorako erabiltzen den GStreamer kanalizazio  'alsasink "
"device=default' gisakoa.  Zurian utzi lehenetsitako kanalizaziorako."

#: ../quodlibet/player/gstbe.py:73
msgid "_Output pipeline:"
msgstr "_Irteera kanalizazioa:"

#: ../quodlibet/player/gstbe.py:80
#, fuzzy, python-format
msgid "%.1f seconds"
msgstr "segundo %d"

#: ../quodlibet/player/gstbe.py:95
msgid "_Buffer duration:"
msgstr "_Buferren iraupena:"

#: ../quodlibet/player/gstbe.py:328
#, python-format
msgid ""
"No GStreamer element found to handle the following media format: "
"%(format_details)r"
msgstr ""

#: ../quodlibet/player/gstbe.py:405
msgid "Stream"
msgstr "Stream"

#: ../quodlibet/player/gstbe.py:405
msgid "Buffering"
msgstr "Buffering"

#. Backend error; show message and halt playback
#: ../quodlibet/player/gstbe.py:465
msgid "Output Error"
msgstr "Irteera erroreak"

#: ../quodlibet/player/gstbe.py:466
msgid ""
"GStreamer output pipeline could not be initialized. The pipeline might be "
"invalid, or the device may be in use. Check the player preferences."
msgstr ""
"Ezin izan da GStreamer irteera kanalizazioa abiatu.Kanalizazioa baliogaea "
"izanda daiteke edo gailua erabilita egon. Aztertu erreproduzigailu ezarpenak."

#: ../quodlibet/player/gstbe.py:652
msgid "Unable to open input files"
msgstr "Ezin dira sarrera fitxategiak ireki"

#: ../quodlibet/player/gstbe.py:653
msgid ""
"GStreamer has no element to handle reading files. Check your GStreamer "
"installation settings."
msgstr ""
"Gstreamer-ek ez du irakurritako fitxategiak kudeatzeko elementurik. Aztertu "
"zure Gstreamer instalazio ezarpenak."

#: ../quodlibet/player/_gstutils.py:67
msgid "Invalid GStreamer output pipeline, trying default."
msgstr "GStreamer irteera kanalizazio baliogabea, lehenetsia saiatzen."

#: ../quodlibet/player/_gstutils.py:85
msgid "Could not create default GStreamer pipeline."
msgstr "Ezin da berezko GStreamer pipeline-a sortu."

#: ../quodlibet/player/__init__.py:29
msgid "Invalid audio backend"
msgstr "Audio azpiegitura baliogabea"

#: ../quodlibet/player/__init__.py:30
#, python-format
msgid "The audio backend %r is not installed."
msgstr "%r audio azpiegitura ez dago instalaturik."

#: ../quodlibet/player/xinebe.py:64
msgid "Unable to create audio output"
msgstr "Ezin da audio irteera sortu"

#: ../quodlibet/player/xinebe.py:65
#, python-format
msgid ""
"The audio device %r was not found. Check your Xine settings in ~/.quodlibet/"
"config."
msgstr ""
"Ez da %r audio gailua aurkitu. Aztertu zure Xine ezarpenak ~/.quodlibet/"
"config-en."

#: ../quodlibet.py:39
msgid "Quod Libet is already running."
msgstr "Quod Libet martxan dago."

#: ../quodlibet.py:210
msgid "No song is currently playing."
msgstr "Ez dago abestirik erreproduzitzen."

#: ../quodlibet.py:244
msgid "Quod Libet is not running."
msgstr "Quod Libet ez dago martxan."

#: ../quodlibet.py:255
#, python-format
msgid "Unable to write to %s. Removing it."
msgstr "Ezin da %s-en idatzi. Ezabatzen."

#: ../quodlibet.py:276
msgid "a music library and player"
msgstr "musika liburutegi eta erreproduzigailua"

#: ../quodlibet.py:277
#, fuzzy
msgid "[option]"
msgstr "[aukerak]"

#: ../quodlibet.py:279
msgid "Print the playing song and exit"
msgstr "Erreproduzitzen den abestia inprimatu eta irten"

#: ../quodlibet.py:280
msgid "Begin playing immediately"
msgstr "Segituan erreproduzitzen hasiko da"

#: ../quodlibet.py:283
msgid "Jump to next song"
msgstr "Salto hurrengo abestira"

#: ../quodlibet.py:285
msgid "Jump to previous song or restart if near the beginning"
msgstr "Salto aurreko abestira, edota, hasieratik gertu balego, berrabiatu"

#: ../quodlibet.py:286
msgid "Jump to previous song"
msgstr "Salto aurreko abestira"

#: ../quodlibet.py:287
msgid "Start playback"
msgstr "Hasi erreproduzitzen"

#: ../quodlibet.py:288
msgid "Pause playback"
msgstr "Gelditu erreproduzitzeaz"

#: ../quodlibet.py:289
msgid "Toggle play/pause mode"
msgstr "Txandakatu erreproduzitu/gelditu modua"

#: ../quodlibet.py:290
#, fuzzy
msgid "Stop playback"
msgstr "Hasi erreproduzitzen"

#: ../quodlibet.py:291
msgid "Turn up volume"
msgstr "Igo bolumena"

#: ../quodlibet.py:292
msgid "Turn down volume"
msgstr "Beheratu bolumena"

#: ../quodlibet.py:293
msgid "Print player status"
msgstr "Inprimatu erreproduzigailu egoera"

#: ../quodlibet.py:294
msgid "Hide main window"
msgstr "Ezkutatu leiho nagusia"

#: ../quodlibet.py:295
msgid "Show main window"
msgstr "Ikusi leiho nagusia"

#: ../quodlibet.py:296
msgid "Toggle main window visibility"
msgstr "Txandakatu leiho nagusi ikusgarritasuna"

#: ../quodlibet.py:297
msgid "Focus the running player"
msgstr "Fokoa ipini erreproduzigailua martxan"

#: ../quodlibet.py:298
msgid "Remove active browser filters"
msgstr "Kendu nabigatzaile filtroak"

#: ../quodlibet.py:299
msgid "Refresh and rescan library"
msgstr "Freskatu eta liburutegia berrarakatu"

#: ../quodlibet.py:300
msgid "Print the current playlist"
msgstr "Inprimatu uneko erreprodukzio-zerrenda"

#: ../quodlibet.py:301
msgid "Print the contents of the queue"
msgstr "Inprimatu ilararen edukiak"

#: ../quodlibet.py:302
msgid "Start without plugins"
msgstr "Hasi pluginik gabe"

#: ../quodlibet.py:303
msgid "Exit Quod Libet"
msgstr "Itxi Qoud Libet"

#: ../quodlibet.py:308
msgid "Seek within the playing song"
msgstr "Bilatu jotzen ari den anestian"

#: ../quodlibet.py:308
msgid "[+|-][HH:]MM:SS"
msgstr "[+|-][HH:]MM:SS"

#: ../quodlibet.py:309
msgid "Set or toggle the playback order"
msgstr "Ezarri edo txandakatu erreprodukzio ordena"

#: ../quodlibet.py:311
msgid "Turn repeat off, on, or toggle it"
msgstr "Errepikapenak gaitu, desgaitu edo txanda"

#: ../quodlibet.py:312
msgid "Set the volume"
msgstr "Ezarri bolumena"

#: ../quodlibet.py:313
msgid "Search your audio library"
msgstr "Bilatu audio liburutegian"

#: ../quodlibet.py:313 ../quodlibet.py:323 ../quodlibet.py:327
#: ../quodlibet.py:329
msgid "query"
msgstr "bilaketa"

#: ../quodlibet.py:314
msgid "Play a file"
msgstr "Erreproduzitu fitxategi bat"

#: ../quodlibet.py:314 ../quodlibet.py:323 ../quodlibet.py:329
msgid "command|filename"
msgstr "komandoa|fixtategi-izena"

#: ../quodlibet.py:315
msgid "Rate the playing song"
msgstr "Baloratu erreproduzitutako abestia"

#: ../quodlibet.py:316
msgid "Set the current browser"
msgstr "Ezarri nabigatzailea"

#: ../quodlibet.py:317
msgid "Open a new browser"
msgstr "Ireki nabigatzaile berri bat"

#: ../quodlibet.py:318
msgid "Show or hide the queue"
msgstr "Erakutsi edo ezkutatu ilara"

#: ../quodlibet.py:319
msgid "Show or hide the main song list"
msgstr "Erakutsi edo ezkutatu kanten zerrenda nagusia"

#: ../quodlibet.py:320
msgid "Filter on a random value"
msgstr "Iragazi ausazko balio batez"

#: ../quodlibet.py:320
msgid "command|tag"
msgstr "komandoa|etiketa"

#: ../quodlibet.py:321
msgid "Filter on a tag value"
msgstr "Iragazi etiketa balio batez"

#: ../quodlibet.py:321
msgid "tag=value"
msgstr "etiketa=balioa"

#: ../quodlibet.py:322
msgid "Enqueue a file or query"
msgstr "Ilaran ipini fitxategi bat edo bilatu"

#: ../quodlibet.py:324
msgid "Enqueue comma-separated files"
msgstr "Ilaran ipini komaz bereiztutako fitxategiak"

#: ../quodlibet.py:325 ../quodlibet/util/tags.py:98
msgid "filename"
msgstr "fitxategi-izena"

#: ../quodlibet.py:326
msgid "Print filenames of results of query to stdout"
msgstr "Erakutsi bilaketaren emaitzen izenak"

#: ../quodlibet.py:328
msgid "Unqueue a file or query"
msgstr "Ilaratik kendu fitxategi bat edo bilatu"

#: ../quodlibet.py:378
#, python-format
msgid "Invalid argument for '%s'."
msgstr "Argumentu baliogabea '%s'-rentzat."

#: ../quodlibet.py:379 ../quodlibet/util/__init__.py:194
#, python-format
msgid "Try %s --help."
msgstr "Saiatu %s --help."

#: ../quodlibet/qltk/about.py:28
#, python-format
msgid "Supported formats: %s"
msgstr "Onartutako formatuak: %s"

#: ../quodlibet/qltk/about.py:30
#, python-format
msgid "Audio device: %s"
msgstr "Audio gailua: %s"

#. Translators: Refers to the beginning of the playing song.
#: ../quodlibet/qltk/bookmarks.py:23
msgid "Beginning"
msgstr "Hasten"

#: ../quodlibet/qltk/bookmarks.py:34 ../quodlibet/qltk/bookmarks.py:73
msgid "N/A"
msgstr "E/G"

#: ../quodlibet/qltk/bookmarks.py:78
msgid "Time"
msgstr "Denbora"

#: ../quodlibet/qltk/bookmarks.py:84 ../quodlibet/qltk/bookmarks.py:118
msgid "Bookmark Name"
msgstr "Laster-marka izena"

#: ../quodlibet/qltk/bookmarks.py:116
msgid "MM:SS"
msgstr "MM:SS"

#: ../quodlibet/qltk/bookmarks.py:200 ../quodlibet/qltk/information.py:100
msgid "Bookmarks"
msgstr "Laster-markak"

#: ../quodlibet/qltk/browser.py:48 ../quodlibet/qltk/notif.py:286
#: ../quodlibet/util/__init__.py:335
msgid "No time information"
msgstr "Ez dago denbora informaziorik"

#: ../quodlibet/qltk/cbes.py:45 ../quodlibet/qltk/edittags.py:264
msgid "_Value:"
msgstr "_Balioa:"

#: ../quodlibet/qltk/cbes.py:243
msgid "Saved Values"
msgstr "Gordetako balioak"

#: ../quodlibet/qltk/cbes.py:244
msgid "Edit saved values..."
msgstr "Editatu gordetako balioak..."

#: ../quodlibet/qltk/chooser.py:44 ../quodlibet/qltk/filesel.py:334
msgid "Songs"
msgstr "Abestiak"

#: ../quodlibet/qltk/controls.py:48
msgid "Display remaining time"
msgstr "Bistarazi faltako denbora"

#: ../quodlibet/qltk/controls.py:54
msgid "_Edit Bookmarks..."
msgstr "_Editatu laster-markak..."

#: ../quodlibet/qltk/controls.py:210
msgid "Auto_matic"
msgstr "Automati_koa"

#: ../quodlibet/qltk/controls.py:211
#, fuzzy
msgid "_Track Mode"
msgstr "Pis_ta goiburuak"

#: ../quodlibet/qltk/controls.py:212
#, fuzzy
msgid "_Album Mode"
msgstr "_Album goiburuak"

#: ../quodlibet/qltk/controls.py:255
msgid "Stop after this song"
msgstr "Gelditu kanta honen ondoren"

#: ../quodlibet/qltk/debugwindow.py:69
msgid "Error Occurred"
msgstr "Errore bat gertatu da"

#: ../quodlibet/qltk/debugwindow.py:71
#, python-format
msgid ""
"An exception has occured in Quod Libet. A dump file has been saved to <b >"
"%s</b> that will help us debug the crash. Please file a new issue at http://"
"code.google.com/p/quodlibet/issues /list and attach this file or include its "
"contents. This file may contain some identifying information about you or "
"your system, such as a list of recent files played. If this is unacceptable, "
"send <b>%s</b> instead with a description of what you were doing."
msgstr ""
"Salbuespen bat gertatu da Quod Libet-en. Iraulketa fitxategi bat gorde da <b>"
"%s</b>-en zuri kraskatzea arazten laguntzeko. Mesedez ireki programa- errore "
"txostena at http://code.google.com/p/quodlibet/issues/list gunean eta "
"erantsi fitxategia edo bertako edukia. Fitxategi honek zure sistema "
"ezagutagarri egin dezakeen informazioa izan dezake, azken erreproduzitutako "
"abestiak adibidez. Hau onartezina bada bidali <b>%s</b> zer egiten ari zinen "
"azalpenarekin.."

#: ../quodlibet/qltk/debugwindow.py:80
msgid ""
"Quod Libet may now be unstable. Closing it and restarting is recommended. "
"Your library will be saved."
msgstr ""
"QuodLibet ezegonkor egon liteke. Itxi eta berriz irekitzea gomendatzen da. \n"
"Bilduma gordea izango da."

#: ../quodlibet/qltk/delete.py:24
msgid "Delete Files"
msgstr "Ezabatu fitxategiak"

#: ../quodlibet/qltk/delete.py:33
msgid "_Move to Trash"
msgstr "_Mugitu zakarrontzira"

#: ../quodlibet/qltk/delete.py:52
msgid "Permanently delete this file?"
msgstr "Betirako ezabatu fitxategi hau?"

#: ../quodlibet/qltk/delete.py:54
msgid "Permanently delete these files?"
msgstr "Betirako ezabatu fitxategi hauek?"

#: ../quodlibet/qltk/delete.py:59
#, python-format
msgid "%(title)s and %(count)d more..."
msgid_plural "%(title)s and %(count)d more..."
msgstr[0] "%(title)s eta %(count)d gehiago..."
msgstr[1] "%(title)s eta %(count)d gehiago..."

#: ../quodlibet/qltk/delete.py:90
#, python-format
msgid "Moving %(current)d/%(total)d."
msgstr "Mugitzen: %(current)d/%(total)d."

#: ../quodlibet/qltk/delete.py:92
#, python-format
msgid "Deleting %(current)d/%(total)d."
msgstr "Ezabatzen: %(current)d/%(total)d."

#: ../quodlibet/qltk/delete.py:105
#, fuzzy
msgid "Unable to move to trash"
msgstr "Ezin da iPod datu-basea gorde"

#: ../quodlibet/qltk/delete.py:106
#, fuzzy, python-format
msgid "Moving <b>%s</b> to the trash failed."
msgstr "<b>%s</b> ebazteak huts egin du."

#: ../quodlibet/qltk/delete.py:123
msgid "Unable to delete file"
msgstr "Ezin da fitxategia ezabatu"

#: ../quodlibet/qltk/delete.py:124
#, python-format
msgid "Deleting <b>%s</b> failed."
msgstr "Huts <b>%s</b> ezabatzean."

#: ../quodlibet/qltk/downloader.py:33
msgid "Downloads"
msgstr "Deskargak"

#: ../quodlibet/qltk/downloader.py:47
msgid "Filename"
msgstr "Fitxategi-izena"

#: ../quodlibet/qltk/downloader.py:57
msgid "Size"
msgstr "Tamaina"

#: ../quodlibet/qltk/downloader.py:62
msgid "Queued"
msgstr "Ilaran"

#: ../quodlibet/qltk/_editpane.py:82
msgid "Path Patterns"
msgstr "Bide patroiak"

#: ../quodlibet/qltk/_editpane.py:83
#, fuzzy
msgid "Edit saved patterns..."
msgstr "Editatu gordetako balioak..."

#: ../quodlibet/qltk/_editpane.py:85 ../quodlibet/qltk/tracknumbers.py:44
msgid "_Preview"
msgstr "_Aurreikusi"

#: ../quodlibet/qltk/_editpane.py:107
msgid "_More options..."
msgstr "_Aukera gehiago..."

#: ../quodlibet/qltk/edittags.py:41 ../quodlibet/qltk/edittags.py:52
#, python-format
msgid "missing from %d song"
msgid_plural "missing from %d songs"
msgstr[0] "abesti %d-etan falta da"
msgstr[1] "%d absetitan falta da"

#: ../quodlibet/qltk/edittags.py:45 ../quodlibet/qltk/edittags.py:49
#, python-format
msgid "different across %d song"
msgid_plural "different across %d songs"
msgstr[0] "desberdina kanta %d-etan"
msgstr[1] "desberdina %d kantetan"

#: ../quodlibet/qltk/edittags.py:144
msgid "Split into _Multiple Values"
msgstr "Zatitu _hainbat baliotan"

#: ../quodlibet/qltk/edittags.py:163
msgid "Split Disc out of _Album"
msgstr "Atera diskoa _albumetik"

#: ../quodlibet/qltk/edittags.py:179
msgid "Split _Version out of Title"
msgstr "Atera _bertsioa izenburutik"

#: ../quodlibet/qltk/edittags.py:214
msgid "Split Arranger out of Ar_tist"
msgstr "Atera moldatzailea ar_tistatik"

#: ../quodlibet/qltk/edittags.py:219
msgid "Split _Performer out of Artist"
msgstr "Atera _interpretea atistatik"

#: ../quodlibet/qltk/edittags.py:225
#, fuzzy
msgid "Split _Performer out of Title"
msgstr "Atera _interpretea atistatik"

#: ../quodlibet/qltk/edittags.py:231
#, fuzzy
msgid "Split _Originalartist out of Title"
msgstr "Atera _bertsioa izenburutik"

#: ../quodlibet/qltk/edittags.py:238
msgid "Add a Tag"
msgstr "Gehitu etiketa bat"

#: ../quodlibet/qltk/edittags.py:255
msgid "_Tag:"
msgstr "E_tiketa:"

#. Translators: translate only to override the text
#. for the tag "save" button
#: ../quodlibet/qltk/edittags.py:361
msgid "ql-save"
msgstr "Gorde"

#. Translators: translate only to override the  for the tag "revert" button
#: ../quodlibet/qltk/edittags.py:363
#, fuzzy
msgid "ql-revert"
msgstr "E_zabatu bilduma"

#: ../quodlibet/qltk/edittags.py:372
msgid "Edit Tags"
msgstr "Editatu etiketak"

#: ../quodlibet/qltk/edittags.py:379
msgid "Write"
msgstr "Idatzi"

#: ../quodlibet/qltk/edittags.py:591
msgid "Unable to add tag"
msgstr "Ezin da etiketa gehitu"

#: ../quodlibet/qltk/edittags.py:592
#, python-format
msgid ""
"Unable to add <b>%s</b>\n"
"\n"
"The files currently selected do not support multiple values."
msgstr ""
"Ezin da <b>%s</b> gehitu\n"
"\n"
"Unean hautatutako fitxategiak ez ditu balio anitz onartzen."

#. Can't remove the old tag.
#. Can't add the new tag.
#: ../quodlibet/qltk/edittags.py:617 ../quodlibet/qltk/edittags.py:773
#: ../quodlibet/qltk/edittags.py:780 ../quodlibet/qltk/tagsfrompath.py:173
#: ../quodlibet/util/__init__.py:634 ../quodlibet/util/tags.py:131
msgid "Invalid tag"
msgstr "Okerreko etiketa"

#: ../quodlibet/qltk/edittags.py:618 ../quodlibet/qltk/edittags.py:774
#: ../quodlibet/qltk/edittags.py:781 ../quodlibet/qltk/tagsfrompath.py:174
#, python-format
msgid ""
"Invalid tag <b>%s</b>\n"
"\n"
"The files currently selected do not support editing this tag."
msgstr ""
"<b>%s</b> okerreko etiketa\n"
"\n"
"Unean hautatutako fitxategiak ez du ha editatzea onartzen."

#: ../quodlibet/qltk/edittags.py:669 ../quodlibet/qltk/tagsfrompath.py:236
#: ../quodlibet/qltk/tracknumbers.py:118
msgid "Tag may not be accurate"
msgstr "Etiketa ez zehatza izatea liteke"

#: ../quodlibet/qltk/edittags.py:670 ../quodlibet/qltk/tagsfrompath.py:237
#: ../quodlibet/qltk/tracknumbers.py:119
#, python-format
msgid ""
"<b>%s</b> changed while the program was running. Saving without refreshing "
"your library may overwrite other changes to the song.\n"
"\n"
"Save this song anyway?"
msgstr ""
"<b>%s</b> aldatu egin da programa martxan zegoela. Liburutegia freskatu gabe "
"gordetzeak abestiaren beste aldaketa batzuk gainidatzi ditzake.\n"
"\n"
"Gorde abesti hau hala ere?"

#: ../quodlibet/qltk/edittags.py:728 ../quodlibet/qltk/tracknumbers.py:132
msgid "Unable to save song"
msgstr "Ezin da abestia gorde"

#: ../quodlibet/qltk/edittags.py:729 ../quodlibet/qltk/tagsfrompath.py:263
#: ../quodlibet/qltk/tracknumbers.py:133 ../quodlibet/util/songwrapper.py:97
#, python-format
msgid ""
"Saving <b>%s</b> failed. The file may be read-only, corrupted, or you do not "
"have permission to edit it."
msgstr ""
"Huts <b>%s</b> gordetzean. Fitxategia irakurketa soilekoa izan daiteke, "
"hondaturik egon edo zuk berau editatzeko baimenik ez izatea izan liteke."

#: ../quodlibet/qltk/edittags.py:753 ../quodlibet/qltk/edittags.py:791
msgid "Invalid value"
msgstr "Okerreko balioa"

#: ../quodlibet/qltk/edittags.py:754 ../quodlibet/qltk/edittags.py:792
#, python-format
msgid ""
"Invalid value: <b>%(value)s</b>\n"
"\n"
"%(error)s"
msgstr ""
"Okerreko balioa: <b>%(value)s</b>\n"
"\n"
"%(error)s"

#: ../quodlibet/qltk/exfalsowindow.py:78
#: ../quodlibet/qltk/quodlibetwindow.py:467 ../quodlibet/qltk/songsmenu.py:195
msgid "_Plugins"
msgstr "_Pluginak"

#: ../quodlibet/qltk/exfalsowindow.py:179 ../quodlibet/qltk/information.py:543
#: ../quodlibet/util/collection.py:573 ../quodlibet/util/collection.py:599
#, python-format
msgid "%d song"
msgid_plural "%d songs"
msgstr[0] "kanta %d"
msgstr[1] "%d kanta"

#: ../quodlibet/qltk/exfalsowindow.py:216
msgid "Ex Falso Preferences"
msgstr "Ex Falso hobespenak"

#: ../quodlibet/qltk/exfalsowindow.py:226 ../quodlibet/qltk/prefs.py:411
msgid "Split _on:"
msgstr "Zati_tu:"

#: ../quodlibet/qltk/exfalsowindow.py:232 ../quodlibet/qltk/prefs.py:397
msgid "Show _programmatic tags"
msgstr "Ikusi etiketa _programatikoak"

#: ../quodlibet/qltk/exfalsowindow.py:236 ../quodlibet/qltk/prefs.py:458
msgid "Tag Editing"
msgstr "Etiketa editatzea"

#: ../quodlibet/qltk/filesel.py:55
msgid "Folders"
msgstr "Karpetak"

#: ../quodlibet/qltk/filesel.py:137
msgid "_New Folder..."
msgstr "_Sortu karpeta..."

#: ../quodlibet/qltk/filesel.py:146
msgid "_Select All Subfolders"
msgstr "__Hautatu azpikarpeta guztiak"

#: ../quodlibet/qltk/filesel.py:209
msgid "New Folder"
msgstr "Sortu karpeta"

#: ../quodlibet/qltk/filesel.py:209
msgid "Enter a name for the new folder:"
msgstr "Idatzi izen bat karpeta berriarentzat:"

#: ../quodlibet/qltk/filesel.py:219
msgid "Unable to create folder"
msgstr "Ezinda karpeta sortu"

#: ../quodlibet/qltk/filesel.py:234
msgid "Unable to delete folder"
msgstr "Ezin da karpeta ezabatu"

#. Translators: As in "by Artist Name"
#: ../quodlibet/qltk/info.py:36
#, python-format
msgid "by %s"
msgstr "%s -ez"

#: ../quodlibet/qltk/info.py:37 ../quodlibet/qltk/information.py:147
#: ../quodlibet/qltk/information.py:443
#, python-format
msgid "Disc %s"
msgstr "%s diskoa"

#: ../quodlibet/qltk/info.py:38 ../quodlibet/qltk/information.py:152
#, python-format
msgid "Track %s"
msgstr "%s pista"

#: ../quodlibet/qltk/info.py:68 ../quodlibet/qltk/songsmenu.py:226
msgid "_Add to Playlist"
msgstr "_Gehitu erreprodukzio-zerrendara"

#: ../quodlibet/qltk/info.py:86
msgid "_Edit Display..."
msgstr "_Editatu bistaratzea..."

#: ../quodlibet/qltk/info.py:94 ../quodlibet/qltk/quodlibetwindow.py:480
#: ../quodlibet/qltk/songsmenu.py:276
msgid "Edit _Tags"
msgstr "Editatu etiketak"

#: ../quodlibet/qltk/info.py:135
msgid "Not playing"
msgstr "Ez da erreproduzitzen"

#: ../quodlibet/qltk/information.py:61
msgid "_Clear Errors"
msgstr "_Garbitu errorea"

#: ../quodlibet/qltk/information.py:77
msgid "No songs are selected."
msgstr "Ez da abestirik hautatu."

#: ../quodlibet/qltk/information.py:78
msgid "No Songs"
msgstr "Abestirik ez"

#: ../quodlibet/qltk/information.py:92 ../quodlibet/qltk/information.py:322
#: ../quodlibet/qltk/information.py:467 ../quodlibet/qltk/information.py:531
msgid "Information"
msgstr "Informazioa"

#: ../quodlibet/qltk/information.py:96
msgid "Lyrics"
msgstr "Hitzak"

#. Translators: Name of the warnings tab in the Output Log window
#: ../quodlibet/qltk/information.py:106 ../quodlibet/util/dprint.py:195
msgid "Errors"
msgstr "Erroreak"

#: ../quodlibet/qltk/information.py:181 ../quodlibet/qltk/information.py:412
#: ../quodlibet/util/tags.py:30
msgid "artist"
msgstr "artista"

#: ../quodlibet/qltk/information.py:183 ../quodlibet/qltk/information.py:414
#: ../quodlibet/qltk/information.py:563 ../quodlibet/util/tags.py:146
msgid "artists"
msgstr "artistak"

#: ../quodlibet/qltk/information.py:231 ../quodlibet/qltk/information.py:422
#: ../quodlibet/util/tags.py:108
msgid "performers"
msgstr "interpreteak"

#: ../quodlibet/qltk/information.py:241 ../quodlibet/qltk/information.py:256
#: ../quodlibet/qltk/songlist.py:111
msgid "Never"
msgstr "Inoiz"

#: ../quodlibet/qltk/information.py:243
#, python-format
msgid "%(n)d time"
msgid_plural "%(n)d times"
msgstr[0] "%(n)d-etan"
msgstr[1] "%(n)d aldiz"

#: ../quodlibet/qltk/information.py:263 ../quodlibet/util/tags.py:90
msgid "added"
msgstr "gehiturik"

#: ../quodlibet/qltk/information.py:264 ../quodlibet/util/tags.py:91
msgid "last played"
msgstr "azken erreproduzitua"

#: ../quodlibet/qltk/information.py:265 ../quodlibet/util/tags.py:101
msgid "plays"
msgstr "erreproduzitzen"

#: ../quodlibet/qltk/information.py:266 ../quodlibet/util/tags.py:102
msgid "skips"
msgstr "salto"

#: ../quodlibet/qltk/information.py:267 ../quodlibet/util/tags.py:109
msgid "rating"
msgstr "balorazioa"

#: ../quodlibet/qltk/information.py:293
#, python-format
msgid "%d kbps"
msgstr "%d kbps"

#: ../quodlibet/qltk/information.py:300 ../quodlibet/util/tags.py:106
msgid "length"
msgstr "iraupena"

#: ../quodlibet/qltk/information.py:301 ../quodlibet/util/tags.py:114
msgid "file size"
msgstr "fitxategi tamaina"

#: ../quodlibet/qltk/information.py:302 ../quodlibet/util/tags.py:100
msgid "modified"
msgstr "eraldatua"

#: ../quodlibet/qltk/information.py:304 ../quodlibet/util/tags.py:113
msgid "bitrate"
msgstr "bit-tasa"

#: ../quodlibet/qltk/information.py:315 ../quodlibet/qltk/properties.py:67
#: ../quodlibet/qltk/renamefiles.py:99 ../quodlibet/qltk/tagsfrompath.py:190
#: ../quodlibet/qltk/tracknumbers.py:56
msgid "File"
msgstr "Fitxategia"

#: ../quodlibet/qltk/information.py:370
#, python-format
msgid "%d selected"
msgid_plural "%d selected"
msgstr[0] "%d hautatua"
msgstr[1] "%d hautatuak"

#: ../quodlibet/qltk/information.py:383
#, python-format
msgid "Produced by %s"
msgstr "%s-ek sortua"

#: ../quodlibet/qltk/information.py:420 ../quodlibet/util/tags.py:46
msgid "performer"
msgstr "interpretea"

#: ../quodlibet/qltk/information.py:453
msgid "Track unavailable"
msgstr "Pista erabilezina"

#: ../quodlibet/qltk/information.py:460
msgid "Track List"
msgstr "Pista zerrenda"

#: ../quodlibet/qltk/information.py:503 ../quodlibet/qltk/information.py:579
#, python-format
msgid "%d song with no album"
msgid_plural "%d songs with no album"
msgstr[0] "kanta %d album gabe"
msgstr[1] "%d kanta album gabe"

#: ../quodlibet/qltk/information.py:507
msgid "Selected Discography"
msgstr "Hautatu diskografia"

#: ../quodlibet/qltk/information.py:560
#, python-format
msgid "%d song with no artist"
msgid_plural "%d songs with no artist"
msgstr[0] "abesti %d artista gabe"
msgstr[1] "%d abesti artista gabe"

#: ../quodlibet/qltk/information.py:582 ../quodlibet/util/tags.py:147
msgid "albums"
msgstr "album"

#: ../quodlibet/qltk/information.py:597
msgid "Total length:"
msgstr "Iraupena guztira:"

#: ../quodlibet/qltk/information.py:601
msgid "Total size:"
msgstr "Tamaina guztira:"

#: ../quodlibet/qltk/information.py:604
msgid "Files"
msgstr "Fixategiak"

#: ../quodlibet/qltk/logging.py:12
msgid "Output Log"
msgstr "Erregistro irteera"

#: ../quodlibet/qltk/lyrics.py:32
msgid "_Download"
msgstr "_Deskargatu"

#. buffer.set_text(_("No lyrics found.\n\nYou can click the "
#. "Download button to have Quod Libet search "
#. "for lyrics online.  You can also enter them "
#. "yourself and click save."))
#: ../quodlibet/qltk/lyrics.py:67 ../quodlibet/qltk/lyrics.py:106
msgid "No lyrics found for this song."
msgstr "Ez da kanta honen letrarik aurkitu."

#: ../quodlibet/qltk/lyrics.py:76
msgid "Searching for lyrics..."
msgstr "Letrak bilatzen..."

#: ../quodlibet/qltk/lyrics.py:98
msgid "Unable to download lyrics."
msgstr "Ezin dira letrak deskargatu."

#: ../quodlibet/qltk/msg.py:55
msgid "Discard tag changes?"
msgstr "Baztertu etiketa aldaketak?"

#: ../quodlibet/qltk/msg.py:56
msgid ""
"Tags have been changed but not saved. Save these files, or revert and "
"discard changes?"
msgstr ""
"Etiketak aldatu egin dira baina ez gorde. Fitxategi hauek gorde edo atzera "
"egin eta aldaketa baztertu?"

#: ../quodlibet/qltk/notif.py:177
msgid "Active tasks"
msgstr "Lan aktiboak"

#: ../quodlibet/qltk/notif.py:183
#, python-format
msgid "%d tasks running"
msgstr "Lan aktiboak: %d"

#: ../quodlibet/qltk/playorder.py:18
msgid "_Unknown"
msgstr "_Ezezaguna"

#: ../quodlibet/qltk/playorder.py:70
msgid "In Order"
msgstr "Ordenean"

#: ../quodlibet/qltk/playorder.py:71
msgid "_In Order"
msgstr "_Ordenean"

#: ../quodlibet/qltk/playorder.py:130
msgid "Shuffle"
msgstr "Ausaz"

#: ../quodlibet/qltk/playorder.py:152
msgid "Weighted"
msgstr "Iraupena"

#: ../quodlibet/qltk/playorder.py:153
msgid "_Weighted"
msgstr "_Iraupena"

#: ../quodlibet/qltk/playorder.py:172
msgid "One Song"
msgstr "Abesti bat"

#: ../quodlibet/qltk/playorder.py:173
msgid "_One Song"
msgstr "_Abesti bat"

#: ../quodlibet/qltk/pluginwin.py:28
msgid "Plugin Errors"
msgstr "Plugin erroreak"

#: ../quodlibet/qltk/pluginwin.py:80
#, fuzzy
msgid "Plugins"
msgstr "_Pluginak"

#: ../quodlibet/qltk/pluginwin.py:156
msgid "Show _Errors"
msgstr "Ikusi erroreak"

#: ../quodlibet/qltk/pluginwin.py:259
#, fuzzy
msgid "Version:"
msgstr "bertsioa"

#: ../quodlibet/qltk/pluginwin.py:345
msgid "Enabled"
msgstr "Gaitua"

#: ../quodlibet/qltk/pluginwin.py:346
msgid "Disabled"
msgstr "Desgaitua"

#: ../quodlibet/qltk/pluginwin.py:352
msgid "No category"
msgstr "Kategoria gabe"

#: ../quodlibet/qltk/pluginwin.py:356
msgid "No plugins found."
msgstr "Ez da pluginik aurkitu."

#: ../quodlibet/qltk/prefs.py:36
msgid "_Disc"
msgstr "_Diskoa"

#: ../quodlibet/qltk/prefs.py:37
msgid "_Track"
msgstr "_Pista"

#: ../quodlibet/qltk/prefs.py:38
msgid "Grou_ping"
msgstr "Taldea"

#: ../quodlibet/qltk/prefs.py:41
msgid "Al_bum"
msgstr "Al_buma"

#: ../quodlibet/qltk/prefs.py:46
msgid "_Filename"
msgstr "_Fitxategi-izena"

#: ../quodlibet/qltk/prefs.py:48
msgid "_Length"
msgstr "_Iraupena"

#: ../quodlibet/qltk/prefs.py:55
msgid "Song List"
msgstr "Abesti zerrenda"

#: ../quodlibet/qltk/prefs.py:59
msgid "_Jump to playing song automatically"
msgstr "_Salto erreproduzitzen den abestira automatikoki"

#: ../quodlibet/qltk/prefs.py:61
msgid "When the playing song changes, scroll to it in the song list"
msgstr ""
"Erreproduzitzen ari den abestia aldatzean, joan abesti zerrendan uneko "
"abestiraino"

#: ../quodlibet/qltk/prefs.py:64
msgid "Behavior"
msgstr "Portaera"

#: ../quodlibet/qltk/prefs.py:88
msgid "_Others:"
msgstr "_Besteak:"

#. Stock edit doesn't have ellipsis chars.
#: ../quodlibet/qltk/prefs.py:93
msgid "_Edit..."
msgstr "_Editatu..."

#: ../quodlibet/qltk/prefs.py:95
msgid "Add or remove additional column headers"
msgstr "Gehitu edo ezabatu informazio gehigarriko zutabeak"

#: ../quodlibet/qltk/prefs.py:103
msgid "Visible Columns"
msgstr "Zutabe ikusgarriak"

<<<<<<< HEAD
#: ../quodlibet/qltk/prefs.py:109
#, fuzzy
=======
#: ../quodlibet/qltk/prefs.py:108
>>>>>>> cd0a6ac6
msgid "Artist includes all _people"
msgstr "_Jendea Artistan sartzen da"

#: ../quodlibet/qltk/prefs.py:113
msgid "Filename includes _folder"
msgstr "Fitxategi-izenak _karpeta barneratzen du"

<<<<<<< HEAD
#: ../quodlibet/qltk/prefs.py:136
#, fuzzy
=======
#: ../quodlibet/qltk/prefs.py:132
>>>>>>> cd0a6ac6
msgid "Column Preferences"
msgstr "Zutabe hobespenak"

#: ../quodlibet/qltk/prefs.py:142
msgid "Apply current configuration to song list, adding new columns to the end"
msgstr ""
"Ezarri oraingo konfigurazioa zerrendari, zutabe berriak bukaeran jarriz"

#: ../quodlibet/qltk/prefs.py:196
msgid "Extra Columns"
msgstr "Zutabe gehigarriak"

#: ../quodlibet/qltk/prefs.py:205
msgid "Browsers"
msgstr "Nabigatzaileak"

#: ../quodlibet/qltk/prefs.py:210
msgid "_Global filter:"
msgstr "Iragazki na_gusia:"

#: ../quodlibet/qltk/prefs.py:215
msgid "Apply this query in addition to all others"
msgstr "Ezarri bilaketa hau besteei gehituz"

#: ../quodlibet/qltk/prefs.py:221
msgid "Search after _typing"
msgstr "Bilatu ida_tzi ondoren"

#: ../quodlibet/qltk/prefs.py:224
msgid "Show search results after the user stops typing."
msgstr ""
"Bistarazi bilaketa emaitzak erabiltzaileak tekleatzeari utzi bezain laster."

#. Translators: The heading of the preference group, no action
<<<<<<< HEAD
#: ../quodlibet/qltk/prefs.py:227
#, fuzzy
=======
#: ../quodlibet/qltk/prefs.py:223
>>>>>>> cd0a6ac6
msgid "heading|Search"
msgstr "Bilaketa"

#: ../quodlibet/qltk/prefs.py:232
msgid "Confirm _multiple ratings"
msgstr "Berretsi balorazio a_nitz"

#: ../quodlibet/qltk/prefs.py:234
#, fuzzy
msgid ""
"Ask for confirmation before changing the rating of multiple songs at once"
msgstr "Berrespena eskatu abesti anitzen balorazioa batera aldatu aurretik"

#: ../quodlibet/qltk/prefs.py:237
msgid "Enable _one-click ratings"
msgstr "Gaitu klik-bakarreko balorazioak"

#: ../quodlibet/qltk/prefs.py:239
#, fuzzy
msgid "Enable rating by clicking on the rating column in the song list"
msgstr "Balorazio gaitu abesti zerrendak balorazio zutabea klikatuaz"

#: ../quodlibet/qltk/prefs.py:245 ../quodlibet/qltk/prefs.py:461
msgid "Ratings"
msgstr "Balorazioak"

#: ../quodlibet/qltk/prefs.py:250
msgid "_Use rounded corners on thumbnails"
msgstr "_Erabili borobildutako ertzak argazkitxoentzat"

#: ../quodlibet/qltk/prefs.py:252
msgid ""
"Round the corners of album artwork thumbnail images. May require restart to "
"take effect."
msgstr ""
"Borobildu album arte-lan argazkitxo irudiaren ertzak. Berrabiarazte behar "
"dezake eragin izateko."

#. Filename choice algorithm config
#: ../quodlibet/qltk/prefs.py:257
msgid "Prefer _embedded art"
msgstr "Hobetsi album arte lan _txertatuak"

#: ../quodlibet/qltk/prefs.py:261
msgid ""
"Choose to use artwork embedded in the audio (where available) over other "
"sources"
msgstr "Aukeratu album arte lan txertatuak hobestea, dagoenean"

#: ../quodlibet/qltk/prefs.py:266
msgid "_Force image filename:"
msgstr "_Ezarritako irudiaren izena:"

#: ../quodlibet/qltk/prefs.py:272
msgid "The album art image file to use when forced"
msgstr "Album arte lanaren irudia erabiltzeko, izena ezartzen denean"

#: ../quodlibet/qltk/prefs.py:281
#, fuzzy
msgid "Album Art"
msgstr "Album zerrenda"

#: ../quodlibet/qltk/prefs.py:299
#, fuzzy
msgid "Playback"
msgstr "Gelditu erreproduzitzeaz"

#: ../quodlibet/qltk/prefs.py:304
#, fuzzy
msgid "Output Configuration"
msgstr "Erregistro irteera"

#: ../quodlibet/qltk/prefs.py:315
msgid ""
"If no Replay Gain information is available for a song, scale the volume by "
"this value"
msgstr ""
"Ez badago erreprodukzio argibiderik kanta batentzat, bidertu bolumena balio "
"hau erabiliaz"

#: ../quodlibet/qltk/prefs.py:318
#, fuzzy
msgid "_Fall-back gain (dB):"
msgstr "Lehenetsiriko irabazia (dB):"

#: ../quodlibet/qltk/prefs.py:329
msgid ""
"Scale volume for all songs by this value, as long as the result will not clip"
msgstr ""
"Biderkatu abesti guztien bolumena balio honez, beti mozketak sortzen ez "
"baditu"

#: ../quodlibet/qltk/prefs.py:332
#, fuzzy
msgid "_Pre-amp gain (dB):"
msgstr "Aurre-amp irabazia (dB):"

#: ../quodlibet/qltk/prefs.py:337
msgid "_Enable Replay Gain volume adjustment"
msgstr "_Gaitu erreprodukzio irabazte bolumen doitzea"

#: ../quodlibet/qltk/prefs.py:362
msgid "Replay Gain Volume Adjustment"
msgstr "Erreprodukzio bolumen irabazi doitzea"

#: ../quodlibet/qltk/prefs.py:385
#, fuzzy
msgid "Tags"
msgstr "Editatu etiketak"

#: ../quodlibet/qltk/prefs.py:390
#, fuzzy
msgid "Auto-save tag changes"
msgstr "Baztertu etiketa aldaketak?"

#: ../quodlibet/qltk/prefs.py:393
msgid "Save changes to tags without confirmation when editing multiple files"
msgstr ""
"Gorde aldaketak baiespen indibidualarik eskatu gabe fitxategi asko editatzen "
"denean"

#: ../quodlibet/qltk/prefs.py:400
msgid ""
"Access all tags, including machine-generated ones e.g. MusicBrainz or Replay "
"Gain tags"
msgstr ""
"Atzitu etiketa guztiak, automatikoki sortuak barne: MusicBrainz edo "
"ReplayGain, besteak beste"

#: ../quodlibet/qltk/prefs.py:409
msgid ""
"A list of separators to use when splitting tag values. The list is space-"
"separated"
msgstr ""
"Etiketatik baloreak bereizterakoan erabil daitezkeen bereizle zerrenda "
"(komaz bereiztuta)."

#: ../quodlibet/qltk/prefs.py:428
msgid ""
"Bayesian Average factor (C) for aggregated ratings.\n"
"0 means a conventional average, higher values mean that albums with few "
"tracks will have less extreme ratings. Changing this value triggers a re-"
"calculation for all albums."
msgstr ""
"Erantsitako balorazioa osatzeko Batezbesteko Bayesianaren faktorea (C).\n"
"0k ohiko batezbesteko esan nahi du, balore handiagok esan nahi dute \n"
"pista gutxiko albumek puntuazio estremo gutxiago izango dutela.\n"
"Balore hau aldatutakoan, album guztientzat birkalkulatzea abiaraziko da."

#: ../quodlibet/qltk/prefs.py:434
msgid "_Bayesian averaging amount:"
msgstr "_Batezbesteko Bayesianaren kopurua:"

#: ../quodlibet/qltk/prefs.py:442
msgid "Save ratings and play _counts"
msgstr "Gorde balorazio eta erreprodukzio _kontaketak"

#: ../quodlibet/qltk/prefs.py:446
msgid "_Email:"
msgstr "_Eposta:"

#: ../quodlibet/qltk/prefs.py:448
msgid "Ratings and play counts will be set for this email address"
msgstr ""
"Balorazio eta erreprodukzio kontuak ezarriko dira posta helbide honentzat"

<<<<<<< HEAD
#: ../quodlibet/qltk/prefs.py:475
#, fuzzy
msgid "Updating for new ratings"
msgstr "_Kate berria"
=======
#: ../quodlibet/qltk/prefs.py:471
msgid "Updating for new ratings"
msgstr "Balorazio berria eguneratzen"
>>>>>>> cd0a6ac6

#: ../quodlibet/qltk/prefs.py:485
msgid "_Refresh library on start"
msgstr "F_reskatu liburutegia abiaraztean"

#: ../quodlibet/qltk/prefs.py:499
#, fuzzy
msgid "Refresh Library"
msgstr "_Freskatu liburutegia"

#: ../quodlibet/qltk/prefs.py:507
#, fuzzy
msgid "Scan Directories"
msgstr "Arakatu _direktorioak"

#: ../quodlibet/qltk/prefs.py:516
#, fuzzy
msgid "Preferences"
msgstr "Hobespenak"

#: ../quodlibet/qltk/properties.py:139 ../quodlibet/qltk/properties.py:141
msgid "Properties"
msgstr "Propietateak"

#: ../quodlibet/qltk/queue.py:41 ../quodlibet/qltk/quodlibetwindow.py:557
msgid "_Queue"
msgstr "_Ilara"

#: ../quodlibet/qltk/queue.py:49
msgid "Remove all songs from the queue"
msgstr "Kendu ilarako abesti guztiak"

#: ../quodlibet/qltk/queue.py:59
msgid "_Random"
msgstr "_Ausaz"

#: ../quodlibet/qltk/quodlibetwindow.py:179
msgid "_Order:"
msgstr "_Ordena:"

#: ../quodlibet/qltk/quodlibetwindow.py:187
msgid "_Repeat"
msgstr "E_rrepikatu"

#: ../quodlibet/qltk/quodlibetwindow.py:188
msgid "Restart the playlist when finished"
msgstr "Berriz hasi erreprodukzio-zerrenda amaitzean"

#: ../quodlibet/qltk/quodlibetwindow.py:406
msgid "Unable to add songs"
msgstr "Ezin dira abestiak gehitu"

#: ../quodlibet/qltk/quodlibetwindow.py:407
#: ../quodlibet/qltk/quodlibetwindow.py:857
#, python-format
msgid "<b>%s</b> uses an unsupported protocol."
msgstr "<b>%s</b>k onartzen ez den protokolo bat erabiltzen du."

#: ../quodlibet/qltk/quodlibetwindow.py:457
msgid "_Music"
msgstr "_Musika"

#: ../quodlibet/qltk/quodlibetwindow.py:458
msgid "_Add a Folder..."
msgstr "_Gehitu karpeta bat..."

#: ../quodlibet/qltk/quodlibetwindow.py:460
msgid "_Add a File..."
msgstr "_Gehitu fitxategi bat..."

#: ../quodlibet/qltk/quodlibetwindow.py:462
msgid "_Add a Location..."
msgstr "_Gehitu kokapen bat..."

#: ../quodlibet/qltk/quodlibetwindow.py:464
msgid "_Browse Library"
msgstr "_Arakatu liburutegia"

#: ../quodlibet/qltk/quodlibetwindow.py:470
msgid "_Filters"
msgstr "_Iragazkia"

#: ../quodlibet/qltk/quodlibetwindow.py:472
#, fuzzy
msgid "Recently _Played"
msgstr "_Inoiz ez erreproduzituak"

#: ../quodlibet/qltk/quodlibetwindow.py:474
msgid "Recently _Added"
msgstr "Duela gutxi _gehituak"

#: ../quodlibet/qltk/quodlibetwindow.py:476
msgid "_Top 40"
msgstr "40 gehien e_rabiliak"

#: ../quodlibet/qltk/quodlibetwindow.py:479
msgid "_Control"
msgstr "_Kontrola"

#: ../quodlibet/qltk/quodlibetwindow.py:485
msgid "_Jump to Playing Song"
msgstr "_Salto erreproduzitzen den abestira"

#: ../quodlibet/qltk/quodlibetwindow.py:488
msgid "_View"
msgstr "_Ikusi"

#: ../quodlibet/qltk/quodlibetwindow.py:489
msgid "_Help"
msgstr "_Laguntza"

#: ../quodlibet/qltk/quodlibetwindow.py:490
msgid "_Output Log"
msgstr "_Irteera erregistroa"

#: ../quodlibet/qltk/quodlibetwindow.py:498
msgid "_Cause an Error"
msgstr "E_rrore bat sortzen du"

#: ../quodlibet/qltk/quodlibetwindow.py:515
msgid "Online Help"
msgstr "Laguntza sarean"

#: ../quodlibet/qltk/quodlibetwindow.py:519
#, fuzzy
msgid "Search Help"
msgstr "Bilatu"

#: ../quodlibet/qltk/quodlibetwindow.py:524
msgid "Re_fresh Library"
msgstr "_Freskatu liburutegia"

#: ../quodlibet/qltk/quodlibetwindow.py:528
msgid "Re_load Library"
msgstr "Birkargatu _liburutegia"

#: ../quodlibet/qltk/quodlibetwindow.py:533
msgid "Filter on _Genre"
msgstr "Iragazi _generoz"

#: ../quodlibet/qltk/quodlibetwindow.py:534
msgid "Filter on _Artist"
msgstr "Iragazi _artistaz"

#: ../quodlibet/qltk/quodlibetwindow.py:535
msgid "Filter on Al_bum"
msgstr "Iragazi al_bumez"

#: ../quodlibet/qltk/quodlibetwindow.py:543
msgid "Random _Genre"
msgstr "Ausazko _generoa"

#: ../quodlibet/qltk/quodlibetwindow.py:544
msgid "Random _Artist"
msgstr "Ausazko _artista"

#: ../quodlibet/qltk/quodlibetwindow.py:545
msgid "Random Al_bum"
msgstr "Ausazko Al_buma"

#: ../quodlibet/qltk/quodlibetwindow.py:552
msgid "Song _List"
msgstr "Abesti _zerrenda"

#: ../quodlibet/qltk/quodlibetwindow.py:600
msgid "Check for changes in your library"
msgstr "Aztertu zure liburutegiko aldaketak"

#: ../quodlibet/qltk/quodlibetwindow.py:603
msgid "Reload all songs in your library (this can take a long time)"
msgstr "Birkargatu liburutegiko kanta guztiak (denbora luzea har lezake)"

#: ../quodlibet/qltk/quodlibetwindow.py:607
msgid ""
"The 40 songs you've played most (more than 40 may be chosen if there are "
"ties)"
msgstr ""
"Gehien erreproduzitutako 40 abestiak (40 baino gehiago egon litezke "
"berdinketarik badago)"

#: ../quodlibet/qltk/quodlibetwindow.py:845
msgid "Add a Location"
msgstr "Gehitu kokapena"

#: ../quodlibet/qltk/quodlibetwindow.py:846
msgid "Enter the location of an audio file:"
msgstr "Idatzi audio fitxategiaren kokapena:"

#: ../quodlibet/qltk/quodlibetwindow.py:851
#: ../quodlibet/qltk/quodlibetwindow.py:856
msgid "Unable to add location"
msgstr "Ezin da kokapena gehitu"

#: ../quodlibet/qltk/quodlibetwindow.py:852
#, python-format
msgid "<b>%s</b> is not a valid location."
msgstr "<b>%s</b> ez da baliozko kokapen bat."

#: ../quodlibet/qltk/quodlibetwindow.py:868
#: ../quodlibet/qltk/quodlibetwindow.py:875
msgid "Add Music"
msgstr "Gehitu musika"

#: ../quodlibet/qltk/quodlibetwindow.py:869
msgid "Watch this folder for new songs"
msgstr "Bilatu kanta berriak karpeta honetan"

#: ../quodlibet/qltk/quodlibetwindow.py:893
#, python-format
msgid ""
"%s could not be added to your library.\n"
"\n"
msgstr ""
"%s ezin da liburutegian gehitu.\n"
"\n"

#: ../quodlibet/qltk/quodlibetwindow.py:898
msgid "Unable to add song"
msgstr "Ezin da abestia gehitu"

#: ../quodlibet/qltk/ratingsmenu.py:20
#, python-format
msgid "Are you sure you want to change the rating of all %d songs?"
<<<<<<< HEAD
msgstr ""
"%d abestiren balorazioa aldatzera zoaz.\n"
"Jarraitu nahi duzu?"
=======
msgstr "Ziur al zaude %d kanta guztien balorazioa aldatu nahi duzula?"
>>>>>>> cd0a6ac6

#: ../quodlibet/qltk/ratingsmenu.py:22
#, fuzzy, python-format
msgid "The rating of all selected songs will be changed to '%s'"
msgstr "Hautatuko %d abestien balorazioa '%s'-ra aldatuko da"

#: ../quodlibet/qltk/remote.py:117
#, python-format
msgid "Invalid command %r received."
msgstr "%r komando baliogabea jasoa."

#: ../quodlibet/qltk/remote.py:120
#, python-format
msgid "Error running command %r, caused by: %r."
msgstr "%r komando exekutatzeak huts egin du, %r dela eta."

#: ../quodlibet/qltk/remote.py:264 ../quodlibet/qltk/remote.py:271
#, python-format
msgid "Unknown browser %r."
msgstr "%r nabigatzaile ezezaguna."

#: ../quodlibet/qltk/renamefiles.py:25
msgid "Replace spaces with _underscores"
msgstr "Ordeztu zuriuneak a_zpimarrez"

#: ../quodlibet/qltk/renamefiles.py:35
msgid "Strip _Windows-incompatible characters"
msgstr "Kendu windows-ekin bateragarriak ez diren karaktereak"

#: ../quodlibet/qltk/renamefiles.py:53
msgid "Strip _diacritical marks"
msgstr "Kendu marka _diakritikoak"

#: ../quodlibet/qltk/renamefiles.py:64
msgid "Strip non-_ASCII characters"
msgstr "Kendu ASCII ez diren karaktereak"

#: ../quodlibet/qltk/renamefiles.py:74
msgid "Use only _lowercase characters"
msgstr "Erabili letra _xeheak bakarrik"

#: ../quodlibet/qltk/renamefiles.py:89
msgid "Rename Files"
msgstr "Berrizendatu fitxategiak"

#: ../quodlibet/qltk/renamefiles.py:105
msgid "New Name"
msgstr "Izen berria"

#: ../quodlibet/qltk/renamefiles.py:140
msgid "Ignore _All Errors"
msgstr "Baztertu errore _guztiak"

#: ../quodlibet/qltk/renamefiles.py:142
msgid "_Continue"
msgstr "_Jarraitu"

#: ../quodlibet/qltk/renamefiles.py:144
msgid "Unable to rename file"
msgstr "Ezin da fitxategia berrizendatu"

#: ../quodlibet/qltk/renamefiles.py:145
#, python-format
msgid ""
"Renaming <b>%s</b> to <b>%s</b> failed. Possibly the target file already "
"exists, or you do not have permission to make the new file or remove the old "
"one."
msgstr ""
"Huts <b>%s</b> <b>%s</b>-ra berrizendatzean. Ziurrenik edo helburua "
"fixtategi badago dagoeneko edo ez duzu baimenik fitxategi berria sortu edo "
"zaharra kentzeko."

#: ../quodlibet/qltk/renamefiles.py:180
msgid "Path is not absolute"
msgstr "Bidea ez da absolutua"

#: ../quodlibet/qltk/renamefiles.py:181
#, python-format
msgid ""
"The pattern\n"
"\t<b>%s</b>\n"
"contains / but does not start from root. To avoid misnamed folders, root "
"your pattern by starting it with / or ~/."
msgstr ""
"\t<b>%s</b>\n"
"patroiak / du baina ez da errotik hasten. Okerreko izeneko direktorioak "
"saihesteko patroia / edo ~/ -rekin hasi behar da."

#: ../quodlibet/qltk/scanbox.py:35
#, fuzzy
msgid ""
"Songs in the listed folders will be added to the library during a library "
"refresh"
msgstr ""
"Karpeta hauetan kokatutako abestiak (':' erabiliaz bereziak) zure "
"liburutegira gehituko dira"

#: ../quodlibet/qltk/scanbox.py:102
msgid "Select Directories"
msgstr "Hautatu direktorioak"

#: ../quodlibet/qltk/searchbar.py:46
#, fuzzy
msgid "Saved Searches"
msgstr "Gordetako balioak"

#: ../quodlibet/qltk/searchbar.py:47
#, fuzzy
msgid "Edit saved searches..."
<<<<<<< HEAD
msgstr "Editatu gordetako balioak..."
=======
msgstr "Editatu gordetako bilaketak..."

#: ../quodlibet/qltk/searchbar.py:74 ../quodlibet/qltk/searchbar.py:83
msgid "Search your library, using free text or QL queries"
msgstr "Bilatu zure bilduman, testua edo QL bilaketak erabiliz"

#: ../quodlibet/qltk/searchbar.py:77
msgid "_Search:"
msgstr "_Bilaketa:"
>>>>>>> cd0a6ac6

#: ../quodlibet/qltk/searchbar.py:67
msgid "Search"
msgstr "Bilatu"

#: ../quodlibet/qltk/searchbar.py:68
msgid "Search your library, using free text or QL queries"
msgstr ""

#: ../quodlibet/qltk/searchbar.py:176
msgid "_Limit:"
msgstr "_Muga:"

#: ../quodlibet/qltk/searchbar.py:188
msgid "_Weight"
msgstr "_Tamaina"

#: ../quodlibet/qltk/songlist.py:243
#, python-format
msgid "_Filter on %s"
msgstr "_Iragazi %s-ez"

#: ../quodlibet/qltk/songlist.py:924
#, fuzzy
msgid "All _Headers"
msgstr "_Album goiburuak"

#: ../quodlibet/qltk/songlist.py:925
msgid "_Track Headers"
msgstr "Pis_ta goiburuak"

#: ../quodlibet/qltk/songlist.py:926
msgid "_Album Headers"
msgstr "_Album goiburuak"

#: ../quodlibet/qltk/songlist.py:927
msgid "_People Headers"
msgstr "_Pertsona goiburuak"

#: ../quodlibet/qltk/songlist.py:928
msgid "_Date Headers"
msgstr "_Data goiburuak"

#: ../quodlibet/qltk/songlist.py:929
msgid "_File Headers"
msgstr "_fixategi goiburuak"

#: ../quodlibet/qltk/songlist.py:930
msgid "_Production Headers"
msgstr "P_rodukzio goiburuak"

#: ../quodlibet/qltk/songlist.py:944
#, fuzzy
msgid "Custom _Sort..."
msgstr "_Pertsonalizatu goiburuak..."

#: ../quodlibet/qltk/songlist.py:949
msgid "_Customize Headers..."
msgstr "_Pertsonalizatu goiburuak..."

#: ../quodlibet/qltk/songsmenu.py:231
msgid "Add to _Queue"
msgstr "Gehitu _ilarara"

#: ../quodlibet/qltk/songsmenu.py:249
msgid "_Copy to Device"
msgstr "_Kopiatu gailura"

#: ../quodlibet/qltk/songsmenu.py:258
#, fuzzy
msgid "_Remove from library"
msgstr "_Kendu erreprodukzio-zerrendatik"

#: ../quodlibet/qltk/sortdialog.py:19
#, fuzzy
msgid "Track Headers"
msgstr "Pis_ta goiburuak"

#: ../quodlibet/qltk/sortdialog.py:22
#, fuzzy
msgid "People Headers"
msgstr "_Pertsona goiburuak"

#: ../quodlibet/qltk/sortdialog.py:25
#, fuzzy
msgid "Album Headers"
msgstr "_Album goiburuak"

#: ../quodlibet/qltk/sortdialog.py:28
#, fuzzy
msgid "Date Headers"
msgstr "_Data goiburuak"

#: ../quodlibet/qltk/sortdialog.py:31
#, fuzzy
msgid "File Headers"
msgstr "_fixategi goiburuak"

#: ../quodlibet/qltk/sortdialog.py:33
#, fuzzy
msgid "Production Headers"
msgstr "P_rodukzio goiburuak"

#: ../quodlibet/qltk/sortdialog.py:67
#, fuzzy
msgid "Tag:"
msgstr "E_tiketa:"

#: ../quodlibet/qltk/sortdialog.py:71
msgid "Ascending"
msgstr "Goraka"

#: ../quodlibet/qltk/sortdialog.py:73
msgid "Descending"
msgstr "Beheraka"

#: ../quodlibet/qltk/sortdialog.py:117
#, fuzzy
msgid "Custom sort"
msgstr "_Personalizatu"

#: ../quodlibet/qltk/tagsfrompath.py:80
msgid "Replace _underscores with spaces"
msgstr "Ordeztu azpimarrak zuriunez"

#: ../quodlibet/qltk/tagsfrompath.py:90
msgid "_Title-case tags"
msgstr "_Titulu-gisako etiketak"

#: ../quodlibet/qltk/tagsfrompath.py:100
msgid "Split into multiple _values"
msgstr "Zatitu hainbat _ baliotan"

#: ../quodlibet/qltk/tagsfrompath.py:117
msgid "Tags From Path"
msgstr "Etiketak bidetik"

#: ../quodlibet/qltk/tagsfrompath.py:127
msgid "Tags replace existing ones"
msgstr "Etiketak daudenak ordezkatzen dituzte"

#: ../quodlibet/qltk/tagsfrompath.py:128
msgid "Tags are added to existing ones"
msgstr "Etiketak daudenei gehituko zaizkie"

#: ../quodlibet/qltk/tagsfrompath.py:156
#, python-format
msgid ""
"The pattern\n"
"\t<b>%s</b>\n"
"is invalid. Possibly it contains the same tag twice or it has unbalanced "
"brackets (&lt; / &gt;)."
msgstr ""
"\t<b>%s</b>\n"
"patroia baliogabea da. Baliteke etiketa berdina bi aldiz edukitzea edo itxi "
"gabeko parentesiak ditu (&lt; / &gt;)."

#: ../quodlibet/qltk/tagsfrompath.py:177
msgid "Invalid tags"
msgstr "Etiketa baliogabeak"

#: ../quodlibet/qltk/tagsfrompath.py:178
#, python-format
msgid ""
"Invalid tags <b>%s</b>\n"
"\n"
"The files currently selected do not support editing these tags."
msgstr ""
"<b>%s</b> etiketa baliogabeak\n"
"\n"
"Hautatutako fitxategiek ez dute onartzen etiketa hauek ezabatzea."

#: ../quodlibet/qltk/tagsfrompath.py:262 ../quodlibet/util/songwrapper.py:96
msgid "Unable to edit song"
msgstr "Ezin da abestia editatu"

#: ../quodlibet/qltk/textedit.py:87
#, python-format
msgid ""
"The pattern you entered was invalid. Make sure you enter &lt; and &gt; as "
"\\&lt; and \\&gt; and that your tags are balanced.\n"
"\n"
"%s"
msgstr ""
"Sartutako patroia baliogabea da. Ziuratu &lt; eta &gt; \\&lt; eta \\&gt; "
"gisa sartu dituzula eta etiketak parekatuak daudela.\n"
"\n"
"%s"

#: ../quodlibet/qltk/textedit.py:103
msgid "Edit Display"
msgstr "Editatu bistaratzea"

#: ../quodlibet/qltk/tracker.py:88
msgid "Too Many Errors"
msgstr "Errore gehiegi"

#: ../quodlibet/qltk/tracker.py:89
#, python-format
msgid "Stopping playback because there were %d errors in a row."
msgstr "Errenkada batean %d errore daudelako erreprodukzioa gelditzen."

#: ../quodlibet/qltk/tracknumbers.py:20
msgid "Track Numbers"
msgstr "Pista zenbakiak"

#: ../quodlibet/qltk/tracknumbers.py:25
msgid "Start fro_m:"
msgstr "Hasi he_mendik:"

#: ../quodlibet/qltk/tracknumbers.py:36
msgid "_Total tracks:"
msgstr "Pista _guztira:"

#: ../quodlibet/qltk/tracknumbers.py:61
msgid "Track"
msgstr "Pista"

#: ../quodlibet/qltk/views.py:539
#, python-format
msgid "and %d more..."
msgstr "eta %d gehiago..."

#: ../quodlibet/qltk/wlw.py:176
msgid "Saving the songs you changed."
msgstr "Aldatu dituzun abestiak gordetzen."

#: ../quodlibet/qltk/wlw.py:177
#, python-format
msgid ""
"%(current)d/%(total)d songs saved\n"
"(%(remaining)s remaining)"
msgstr ""
"%(current)d/%(total)d abesti gordeak\n"
"(%(remaining)s falta dira)"

#: ../quodlibet/qltk/wlw.py:207
#, python-format
msgid "%d of %d"
msgstr "%d %d-tik"

#: ../quodlibet/qltk/x.py:222
msgid "Clear search"
msgstr "Garbitu bilaketa"

#: ../quodlibet/util/collection.py:499
#, python-format
msgid "A playlist named %s already exists."
msgstr "Badago %s izeneko erreprodukzio-zerrenda bat."

#. Translators: "D" as in "Debug". It is prepended to
#. terminal output. APT uses a similar output format.
#: ../quodlibet/util/dprint.py:160
#, fuzzy
msgid "D: "
msgstr "W: "

#. Translators: Name of the debug tab in the Output Log window
#: ../quodlibet/util/dprint.py:169
msgid "Debug"
msgstr "Debug"

#. Translators: "W" as in "Warning". It is prepended to
#. terminal output. APT uses a similar output format.
#: ../quodlibet/util/dprint.py:176
msgid "W: "
msgstr "W: "

#. Translators: Name of the warnings tab in the Output Log window
#: ../quodlibet/util/dprint.py:182
msgid "Warnings"
msgstr "Abisuak"

#. Translators: "E" as in "Error". It is prepended to
#. terminal output. APT uses a similar output format.
#: ../quodlibet/util/dprint.py:189
msgid "E: "
msgstr "E: "

#: ../quodlibet/util/__init__.py:100
msgid "Display brief usage information"
msgstr "Erakutsi erabiltze argibide laburpena"

#: ../quodlibet/util/__init__.py:102
msgid "Display version and copyright"
msgstr "Bertsio eta kopia-eskubideak bistarazi"

#: ../quodlibet/util/__init__.py:142
#, fuzzy, python-format
msgid "Usage: %s %s\n"
msgstr "Erabilera: %s %s"

#: ../quodlibet/util/__init__.py:143
msgid "[options]"
msgstr "[aukerak]"

#: ../quodlibet/util/__init__.py:186
#, python-format
msgid "Option %r not recognized."
msgstr "Ez da %r aukera ezagutzen."

#: ../quodlibet/util/__init__.py:189
#, python-format
msgid "Option %r requires an argument."
msgstr "%r aukerak argumentu bat behar du."

#: ../quodlibet/util/__init__.py:192
#, python-format
msgid "%r is not a unique prefix."
msgstr "%r ez da aurrizki bakana."

#: ../quodlibet/util/__init__.py:415 ../quodlibet/util/__init__.py:424
msgid "[Invalid Encoding]"
msgstr "[Kodeketa baliogabea]"

#. Translators: If tag names, when capitalized, should not
#. be title-cased ("Looks Like This"), but rather only have
#. the first letter capitalized, translate this string as
#. something other than "check|titlecase?".
#: ../quodlibet/util/__init__.py:643
msgid "check|titlecase?"
msgstr "Lehen hizkia larriz hitz bakoitzean?"

#: ../quodlibet/util/logging.py:8
msgid "General"
msgstr "Orokorra"

#: ../quodlibet/util/logging.py:32
msgid "No log available."
msgstr "Erregistrurik gabe."

#: ../quodlibet/util/massagers.py:31
msgid ""
"The date must be entered in 'YYYY', 'YYYY-MM-DD' or 'YYYY-MM-DD HH:MM:SS' "
"format."
msgstr ""
"Data 'UUUU', 'UUUU-HH-EE' edo 'UUUU-HH-EE OO:MM:SS' formatuan sartu behar da."

#: ../quodlibet/util/massagers.py:43
msgid "Replay Gain gains must be entered in 'x.yy dB' format."
msgstr "Erreprodukzio irabazia  'x.yy dB' formatuan idatzi behar da."

#: ../quodlibet/util/massagers.py:63
msgid "Replay Gain peaks must be entered in 'x.yy' format."
msgstr "Erreprodukzio irabazi gailurra  'x.yy' formatuan sartu behar da."

#: ../quodlibet/util/massagers.py:82
msgid "MusicBrainz IDs must be in UUID format."
msgstr "MusicBrainz IDak UUID formatuan izan behar dira."

#. Translators: Leave "official", "promotional", and "bootleg"
#. untranslated. They are the three possible literal values.
#: ../quodlibet/util/massagers.py:103
msgid ""
"MusicBrainz release status must be 'official', 'promotional', or 'bootleg'."
msgstr ""
"MusicBrainz argitaratze egoera 'official', 'promotional', edo 'bootleg' izan "
"behar da."

#: ../quodlibet/util/massagers.py:113
msgid "Language must be an ISO 639-2 three-letter code"
msgstr "Hizkuntzak ISO 639-2tik hiru letratako kodea izan behar du"

#: ../quodlibet/util/tags.py:28
msgid "album"
msgstr "albuma"

#: ../quodlibet/util/tags.py:29
msgid "arranger"
msgstr "Moldatzailea"

#: ../quodlibet/util/tags.py:31
msgid "author"
msgstr "egilea"

#: ../quodlibet/util/tags.py:32
msgid "composer"
msgstr "konposatzailea"

#: ../quodlibet/util/tags.py:33
msgid "conductor"
msgstr "gidaria"

#: ../quodlibet/util/tags.py:34
msgid "contact"
msgstr "kontaktua"

#: ../quodlibet/util/tags.py:35
msgid "copyright"
msgstr "Copyright-a"

#: ../quodlibet/util/tags.py:36
msgid "date"
msgstr "data"

#: ../quodlibet/util/tags.py:37
msgid "description"
msgstr "azalpena"

#: ../quodlibet/util/tags.py:38
msgid "genre"
msgstr "generoa"

#: ../quodlibet/util/tags.py:39
msgid "grouping"
msgstr "taldekatzea"

#: ../quodlibet/util/tags.py:40
msgid "language"
msgstr "hizkuntza"

#: ../quodlibet/util/tags.py:41
msgid "license"
msgstr "lizentzia"

#: ../quodlibet/util/tags.py:42
msgid "location"
msgstr "kokapena"

#: ../quodlibet/util/tags.py:43
msgid "lyricist"
msgstr "idazlea"

#. Translators: Also e.g. "record label", "publisher"
#: ../quodlibet/util/tags.py:45
msgid "organization"
msgstr "erakundea"

#: ../quodlibet/util/tags.py:47
msgid "title"
msgstr "izenburua"

#: ../quodlibet/util/tags.py:48
msgid "version"
msgstr "bertsioa"

#: ../quodlibet/util/tags.py:49
msgid "website"
msgstr "webgunea"

#: ../quodlibet/util/tags.py:51
msgid "album artist"
msgstr "album artista"

#: ../quodlibet/util/tags.py:52
msgid "BPM"
msgstr "BPM"

#. Translators: This used to be called "part".
#: ../quodlibet/util/tags.py:55 ../quodlibet/util/tags.py:56
msgid "disc subtitle"
msgstr "disko azpititulua"

#: ../quodlibet/util/tags.py:57 ../quodlibet/util/tags.py:92
msgid "disc"
msgstr "diskoa"

#: ../quodlibet/util/tags.py:58 ../quodlibet/util/tags.py:94
msgid "track"
msgstr "pista"

#: ../quodlibet/util/tags.py:59
msgid "label ID"
msgstr "etiketa IDa"

#: ../quodlibet/util/tags.py:60
msgid "original release date"
msgstr "jatorrizko argitaratze data"

#: ../quodlibet/util/tags.py:61
msgid "original album"
msgstr "jatorrizko albuma"

#: ../quodlibet/util/tags.py:62
msgid "original artist"
msgstr "jatorrizko artista"

#: ../quodlibet/util/tags.py:63
msgid "recording date"
msgstr "grabaketa data"

#: ../quodlibet/util/tags.py:64
msgid "release country"
msgstr "argitaratzen nazioa"

#: ../quodlibet/util/tags.py:65
msgid "album artist (sort)"
msgstr "album artista (ordenatu)"

#: ../quodlibet/util/tags.py:66
msgid "artist (sort)"
msgstr "artista (ordenatu)"

#: ../quodlibet/util/tags.py:67
msgid "album (sort)"
msgstr "album (ordenatu)"

#: ../quodlibet/util/tags.py:68
msgid "performer (sort)"
msgstr "interpretea (ordenatu)"

#: ../quodlibet/util/tags.py:69
msgid "performers (sort)"
msgstr "interpreteak (ordenatu)"

#. http://musicbrainz.org/doc/MusicBrainzTag
#: ../quodlibet/util/tags.py:73
msgid "MusicBrainz track ID"
msgstr "MusicBrainz pista IDa"

#: ../quodlibet/util/tags.py:74
msgid "MusicBrainz release ID"
msgstr "MusicBrainz argitaratze IDa"

#: ../quodlibet/util/tags.py:75
msgid "Musicbrainz artist ID"
msgstr "Musicbrainz artista IDa"

#: ../quodlibet/util/tags.py:76
msgid "MusicBrainz album artist ID"
msgstr "MusicBrainz album artista IDa"

#: ../quodlibet/util/tags.py:77
msgid "MusicBrainz TRM ID"
msgstr "MusicBrainz TRM IDa"

#: ../quodlibet/util/tags.py:78
msgid "MusicIP PUID"
msgstr "MusicIP PUID"

#: ../quodlibet/util/tags.py:79
msgid "MusicBrainz album status"
msgstr "MusicBrainz album egoera"

#: ../quodlibet/util/tags.py:80
msgid "MusicBrainz album type"
msgstr "MusicBrainz album mota"

#. Translators: "gain" means a volume adjustment, not "to acquire".
#: ../quodlibet/util/tags.py:83
msgid "track gain"
msgstr "Pistaren irabazpena"

#: ../quodlibet/util/tags.py:84
msgid "track peak"
msgstr "Pistaren erpina"

#. Translators: "gain" means a volume adjustment, not "to acquire".
#: ../quodlibet/util/tags.py:86
msgid "album gain"
msgstr "Albumaren irabazpena"

#: ../quodlibet/util/tags.py:87
msgid "album peak"
msgstr "Albumaren gailurra"

#: ../quodlibet/util/tags.py:88
msgid "reference loudness"
msgstr "erreferentzia ozena"

#: ../quodlibet/util/tags.py:93
msgid "discs"
msgstr "diskoak"

#: ../quodlibet/util/tags.py:95
msgid "tracks"
msgstr "pistak"

#: ../quodlibet/util/tags.py:96
msgid "last started"
msgstr "azken abiarazia"

#: ../quodlibet/util/tags.py:97
msgid "full name"
msgstr "Izen osoa"

#: ../quodlibet/util/tags.py:104
msgid "mount point"
msgstr "muntatze puntua"

#: ../quodlibet/util/tags.py:105
msgid "errors"
msgstr "erroreak"

#: ../quodlibet/util/tags.py:107
msgid "people"
msgstr "jendea"

#: ../quodlibet/util/tags.py:110
msgid "year"
msgstr "urtea"

#: ../quodlibet/util/tags.py:111
#, fuzzy
msgid "original release year"
msgstr "jatorrizko argitaratze data"

#: ../quodlibet/util/tags.py:112
msgid "bookmark"
msgstr "laster-marka"

#: ../quodlibet/util/tags.py:115
#, fuzzy
msgid "file format"
msgstr "Ez dago denbora informaziorik"

#. Other things put here as a canonical translated copy.
#: ../quodlibet/util/tags.py:141
msgid "lyricists"
msgstr "Idazleak"

#: ../quodlibet/util/tags.py:142
msgid "arrangers"
msgstr "moldatzaileak"

#: ../quodlibet/util/tags.py:143
msgid "composers"
msgstr "konposatzaileak"

#: ../quodlibet/util/tags.py:144
msgid "conductors"
msgstr "gidariak"

#: ../quodlibet/util/tags.py:145
msgid "authors"
msgstr "egileak"

#: ../quodlibet/util/tags.py:149
#, python-format
msgid "%d second"
msgid_plural "%d seconds"
msgstr[0] "segundo %d"
msgstr[1] "%d segundo"

#: ../quodlibet/util/tags.py:150
#, python-format
msgid "%d minute"
msgid_plural "%d minutes"
msgstr[0] "minutu %d"
msgstr[1] "%d minutu"

#: ../quodlibet/util/tags.py:151
#, python-format
msgid "%d hour"
msgid_plural "%d hours"
msgstr[0] "ordu %d"
msgstr[1] "%d ordu"

#: ../quodlibet/util/tags.py:152
#, python-format
msgid "%d day"
msgid_plural "%d days"
msgstr[0] "egun %d"
msgstr[1] "%d egun"

#: ../quodlibet/util/tags.py:153
#, python-format
msgid "%d year"
msgid_plural "%d years"
msgstr[0] "urte %d"
msgstr[1] "%d urte"

#~ msgid "Could not import python-gpod, iPod support disabled."
#~ msgstr "Ezin da python-gpod inporatu, iPod euskarria desgaitua."

#, fuzzy
#~ msgid "_Output device:"
#~ msgstr "_Irteera kanalizazioa:"

#~ msgid "Could not link GStreamer pipeline: '%s'"
#~ msgstr "Ezin da GStreamer pipeline-a lotu: '%s'"

#~ msgid "Default"
#~ msgstr "Berezkoa"

#~ msgid "_Search:"
#~ msgstr "_Bilaketa:"

#~ msgid "Search your library"
#~ msgstr "Bilatu zure liburutegian"

#~ msgid "No eject command found."
#~ msgstr "Ez da ebazpen komandorik aurkitu."

#~ msgid "Unable to start web browser"
#~ msgstr "Ezinda web nabigatzaile abiarazi"

#~ msgid ""
#~ "A web browser could not be found. Please set your $BROWSER variable, or "
#~ "make sure /usr/bin/sensible-browser exists."
#~ msgstr ""
#~ "Ezin da nabigatzailerik aurkitu. Mesedez ezarri $BROWSER aldagaia, edo "
#~ "ziurtatu  /usr/bin/sensible-browser egotea."

#, fuzzy
#~ msgid "Library Error"
#~ msgstr "Liburutegi nabigatzailea"

#~ msgid "translator-credits"
#~ msgstr "Piarres Beobide <pi@beobide.net>"

#~ msgid "Other columns to display, separated by spaces"
#~ msgstr "Bistaratzeko beste zutabeak, zuriunez bereizirik"

#~ msgid "_Edit and Continue"
#~ msgstr "_Editatu eta jarraitu"

#, fuzzy
#~ msgid "You are about to change the rating of %d song."
#~ msgid_plural "You are about to change the rating of %d songs."
#~ msgstr[0] ""
#~ "%d abestiren balorazioa aldatzera zoaz.\n"
#~ "Jarraitu nahi duzu?"
#~ msgstr[1] ""
#~ "%d abestiren balorazioa aldatzera zoaz.\n"
#~ "Jarraitu nahi duzu?"

#~ msgid "Confirm rating"
#~ msgstr "Berretsi balorazioa"

#, fuzzy
#~ msgid ""
#~ "{title} {version}\n"
#~ "<{email}>\n"
#~ "Copyright {dates}\t{authors}\n"
#~ "\n"
#~ "This is free software; see the source for copying conditions.  There is "
#~ "NO\n"
#~ "warranty; not even for MERCHANTABILITY or FITNESS FOR A PARTICULAR "
#~ "PURPOSE.\n"
#~ msgstr ""
#~ "%s %s - <quod-libet-development@googlegroups.com>\n"
#~ "Copyright 2004-2005 Joe Wreschnig, Michael Urman, eta beste zenbait\n"
#~ "\n"
#~ "Hau software librea da, kopiatze baldintzak ikusteko begiratu iturburuan. "
#~ "EZ dago bermerik \n"
#~ "ezta MERKATARITZA edo ERABILERA warranty; not even for MERCHANTABILITY or "
#~ "FITNESS FOR A PARTICULAR PURPOSE.\n"

#~ msgid "%r doesn't contain any browsers."
#~ msgstr "%r-ek ez du nabigatzailerik."

#, fuzzy
#~ msgid "Total size unknown"
#~ msgstr "Tamaina guztira:"

#~ msgid "%r doesn't contain any devices."
#~ msgstr "%r-ek ez du gailurik."

#~ msgid "%s: Could not import ctypes."
#~ msgstr "%s: Ezin da ctypes inportatu."

#~ msgid "%s: Could not find media-player-info."
#~ msgstr "%s: Ezin da media-player-info aurkitu."

#, fuzzy
#~ msgid "Couldn't find module %s."
#~ msgstr "%s: Ezin da media-player-info aurkitu."

#~ msgid "Quod Libet Plugins"
#~ msgstr "Quod Libet pluginak"

#~ msgid "Color _search terms"
#~ msgstr "Kolore bil_keta terminoak"

#~ msgid ""
#~ "Display simple searches in blue, advanced ones in green, and invalid ones "
#~ "in red"
#~ msgstr ""
#~ "Bistarazi bilaketa arruntak urdinez, hedatutakoak berdez eta baliogabeak "
#~ "gorriz"

#~ msgid "_Select"
#~ msgstr "_Hautatu"

#~ msgid "Separators for splitting tags"
#~ msgstr "Bereizleak zatitutako etiketentzat"

#~ msgid "Enable _human title case"
#~ msgstr "Gaitu _gizakizko izenburu larritasuna"

#~ msgid ""
#~ "Uses common English rules for title casing, as in \"Dark Night of the Soul"
#~ "\""
#~ msgstr ""
#~ "Erabili ingelesezko arau arruntak letra larrientzat,  \"Dark Night of the "
#~ "Soul\" gisa"

#, fuzzy
#~ msgid "Display"
#~ msgstr "Editatu bistaratzea"

#~ msgid "Quod Libet Preferences"
#~ msgstr "Quod Libet hobespenak"

#~ msgid "Not Played To_day"
#~ msgstr "_Gaur erreproduzitu gabe"

#~ msgid "Not Played in a _Week"
#~ msgstr "_Aste batean erreproduzitu gabe"

#~ msgid "Not Played in a _Month"
#~ msgstr "_Hilabete batean erreproduzitu gabe"

#~ msgid "B_ottom 40"
#~ msgstr "40 gutxien era_biliak"

#~ msgid ""
#~ "The 40 songs you've played least (more than 40 may be chosen if there are "
#~ "ties)"
#~ msgstr ""
#~ "Azken erreproduzitutako 40 abestiak (40 baino gehiago egon litezke "
#~ "berdinketarik badago)"

#~ msgid "gtk-media-next"
#~ msgstr "_Hurrengoa"

#~ msgid "gtk-media-previous"
#~ msgstr "_Aurrekoa"

#~ msgid "gtk-media-play"
#~ msgstr "_Erreproduzitu"

#~ msgid "gtk-media-pause"
#~ msgstr "_Gelditu"

#~ msgid "[ --print-playing | control ]"
#~ msgstr "[ --print-playing | kontrol ]"

#~ msgid "Artist"
#~ msgstr "Artista"

#~ msgid "Date"
#~ msgstr "Data"

#~ msgid "Choose New Stations"
#~ msgstr "Hautatu kate berriak"

#~ msgid "Add"
#~ msgstr "Gehitu"

#~ msgid "Bitrate"
#~ msgstr "Bit-tasa"

#~ msgid "_Stations..."
#~ msgstr "Ka_teak..."

#~ msgid "Quod Libet"
#~ msgstr "Quod Libet"

#~ msgid "Initializing audio backend (%s)"
#~ msgstr "Audio azpiegitura abiarazten (%s)"

#~ msgid "Initializing main library (%s)"
#~ msgstr "Liburutegi nagusia hasieratzen (%s)"

#~ msgid "Unable to save library"
#~ msgstr "Ezin da liburutegia gorde"

#~ msgid ""
#~ "The audio output pipeline %r could not be created. Check your GStreamer "
#~ "settings in ~/.quodlibet/config."
#~ msgstr ""
#~ "Ezin izan da %r audio irteera kanalizazioa sortu. Aztertu zure GStreamer "
#~ "ezarpenak  ~/.quodlibet/config-en."<|MERGE_RESOLUTION|>--- conflicted
+++ resolved
@@ -6,26 +6,16 @@
 msgstr ""
 "Project-Id-Version: \n"
 "Report-Msgid-Bugs-To: \n"
-<<<<<<< HEAD
 "POT-Creation-Date: 2013-05-02 09:24+0200\n"
 "PO-Revision-Date: 2010-11-29 00:37+0200\n"
 "Last-Translator: Piarres Beobide <pi@beobide.net>\n"
-=======
-"POT-Creation-Date: 2013-05-02 17:03+0200\n"
-"PO-Revision-Date: 2013-05-02 21:26+0100\n"
-"Last-Translator: ashtophet <galiza.ceive@gmail.com>\n"
->>>>>>> cd0a6ac6
 "Language-Team: Basque <librezale@librezale.es>\n"
 "Language: eu\n"
 "MIME-Version: 1.0\n"
 "Content-Type: text/plain; charset=UTF-8\n"
 "Content-Transfer-Encoding: 8bit\n"
 "Plural-Forms: nplurals=2; plural=(n != 1);\n"
-<<<<<<< HEAD
 "X-Generator: Pootle 2.0.5\n"
-=======
-"X-Generator: Poedit 1.5.4\n"
->>>>>>> cd0a6ac6
 
 #: ../exfalso.desktop.in.h:1
 msgid "Audio tag editor"
@@ -62,8 +52,9 @@
 msgstr "Zutabeak eta ordena Debugarako moduan (%s)"
 
 #: ../operon.py:121
+#, fuzzy
 msgid "Also list programmatic tags"
-msgstr "Erakutsi etiketa _programatikoak"
+msgstr "Ikusi etiketa _programatikoak"
 
 #: ../operon.py:125 ../operon.py:189 ../operon.py:215 ../operon.py:233
 #: ../operon.py:269 ../operon.py:283 ../operon.py:325 ../operon.py:329
@@ -74,19 +65,22 @@
 
 #: ../operon.py:127 ../operon.py:161 ../operon.py:191 ../operon.py:217
 #: ../operon.py:235 ../operon.py:456
+#, fuzzy
 msgid "Too many arguments"
-msgstr "Argumentu gehiegi"
+msgstr "Errore gehiegi"
 
 #: ../operon.py:130 ../operon.py:163 ../operon.py:461
+#, fuzzy
 msgid "Description"
-msgstr "Azalpena"
+msgstr "azalpena"
 
 #: ../operon.py:130 ../operon.py:461 ../quodlibet/qltk/edittags.py:418
+#: ../quodlibet/qltk/edittags.py:419
 msgid "Value"
 msgstr "Balioa"
 
 #: ../operon.py:130 ../operon.py:163 ../quodlibet/browsers/collection.py:146
-#: ../quodlibet/qltk/edittags.py:402
+#: ../quodlibet/qltk/edittags.py:402 ../quodlibet/qltk/edittags.py:403
 msgid "Tag"
 msgstr "Etiketa"
 
@@ -121,8 +115,9 @@
 msgstr "Ezin da %r %r fitxategira kopiatu"
 
 #: ../operon.py:260
+#, fuzzy
 msgid "Edit tags in an editor"
-msgstr "Editatu etiketak editore batez"
+msgstr "Audio etiketa editorea"
 
 #: ../operon.py:274
 msgid "Set a tag and remove existing values"
@@ -134,16 +129,18 @@
 msgstr "Ezin da %r jarri"
 
 #: ../operon.py:308
+#, fuzzy
 msgid "Remove tags"
-msgstr "Ezabatu etiketak"
+msgstr "Bikoiztuak ezabatu"
 
 #: ../operon.py:315 ../operon.py:374
 msgid "Value is a regular expression"
 msgstr "Balorea expresio erregularra da (RE)"
 
 #: ../operon.py:317
+#, fuzzy
 msgid "Remove all tags"
-msgstr "Ezabatu etiketa guztiak"
+msgstr "Bikoiztuak ezabatu"
 
 #: ../operon.py:321
 msgid "Can't combine '--all' with '--regexp'"
@@ -155,16 +152,19 @@
 msgstr "Ezin da %r %r -tik ezabatu"
 
 #: ../operon.py:367
+#, fuzzy
 msgid "Remove a tag value"
-msgstr "Ezabatu etiketaren balorea"
+msgstr "Iragazi etiketa balio batez"
 
 #: ../operon.py:415
+#, fuzzy
 msgid "Add a tag value"
-msgstr "Gehitu etiketaren balorea"
+msgstr "Iragazi etiketa balio batez"
 
 #: ../operon.py:442
+#, fuzzy
 msgid "List file information"
-msgstr "Erakutsi fitxategiari buruzko informazioa"
+msgstr "Ez dago denbora informaziorik"
 
 #: ../operon.py:485
 msgid "Extract embedded images"
@@ -187,36 +187,39 @@
 msgstr "Erakutsi emandako patroiarekin bat datozen etiketak"
 
 #: ../operon.py:570
+#, fuzzy
 msgid "Display help information"
-msgstr "Erakutsi languntzari buruzko informazioa"
+msgstr "Erakutsi erabiltze argibide laburpena"
 
 #: ../operon.py:598
-#, python-format
+#, fuzzy, python-format
 msgid "'%s' is not a valid column name (%s)."
-msgstr "'%s' ez da egokia zutabearen izena bezela (%s)."
+msgstr "<b>%s</b> ez da baliozko kokapen bat."
 
 #: ../quodlibet/browsers/albums.py:33 ../quodlibet/browsers/collection.py:30
+#: ../quodlibet/browsers/albums.py:34 ../quodlibet/browsers/collection.py:32
 msgid "Songs not in an album"
 msgstr "Album gabeko kantak"
 
-#: ../quodlibet/browsers/albums.py:89
+#: ../quodlibet/browsers/albums.py:89 ../quodlibet/browsers/albums.py:90
 msgid "Album List Preferences"
 msgstr "Album zerrenda hobespenak"
 
-#: ../quodlibet/browsers/albums.py:96
+#: ../quodlibet/browsers/albums.py:96 ../quodlibet/browsers/albums.py:97
 msgid "Show album _covers"
 msgstr "Ikusi album _karatulak"
 
-#: ../quodlibet/browsers/albums.py:103
+#: ../quodlibet/browsers/albums.py:103 ../quodlibet/browsers/albums.py:104
 msgid "Inline _search includes people"
 msgstr "Sarezko _bilaketa jendea barneratuz"
 
-#: ../quodlibet/browsers/albums.py:120
+#: ../quodlibet/browsers/albums.py:120 ../quodlibet/browsers/albums.py:121
 msgid "Album Display"
 msgstr "Album bistaratzea"
 
 #: ../quodlibet/browsers/albums.py:147 ../quodlibet/qltk/information.py:368
-#: ../quodlibet/util/collection.py:230
+#: ../quodlibet/util/collection.py:230 ../quodlibet/browsers/albums.py:148
+#: ../quodlibet/qltk/information.py:369 ../quodlibet/util/collection.py:229
 #, python-format
 msgid "%d track"
 msgid_plural "%d tracks"
@@ -224,7 +227,8 @@
 msgstr[1] "%d kantak"
 
 #: ../quodlibet/browsers/albums.py:148 ../quodlibet/qltk/information.py:366
-#: ../quodlibet/util/collection.py:234
+#: ../quodlibet/util/collection.py:234 ../quodlibet/browsers/albums.py:149
+#: ../quodlibet/qltk/information.py:367 ../quodlibet/util/collection.py:233
 #, python-format
 msgid "%d disc"
 msgid_plural "%d discs"
@@ -233,34 +237,39 @@
 
 #: ../quodlibet/browsers/albums.py:154 ../quodlibet/browsers/albums.py:159
 #: ../quodlibet/qltk/tagsfrompath.py:155 ../quodlibet/qltk/textedit.py:86
-#: ../quodlibet/util/__init__.py:690
+#: ../quodlibet/util/__init__.py:690 ../quodlibet/browsers/albums.py:155
+#: ../quodlibet/browsers/albums.py:160 ../quodlibet/qltk/textedit.py:87
 msgid "Invalid pattern"
 msgstr "Patroi baliogabea"
 
-#: ../quodlibet/browsers/albums.py:180
+#: ../quodlibet/browsers/albums.py:180 ../quodlibet/browsers/albums.py:181
 #, fuzzy
 msgid "_Title"
 msgstr "Titulua"
 
 #: ../quodlibet/browsers/albums.py:181 ../quodlibet/qltk/prefs.py:40
+#: ../quodlibet/browsers/albums.py:182
 msgid "_Artist"
 msgstr "_Artista"
 
 #: ../quodlibet/browsers/albums.py:182 ../quodlibet/qltk/prefs.py:45
+#: ../quodlibet/browsers/albums.py:183
 msgid "_Date"
 msgstr "_Data"
 
 #: ../quodlibet/browsers/albums.py:183 ../quodlibet/qltk/prefs.py:44
+#: ../quodlibet/browsers/albums.py:184
 #, fuzzy
 msgid "_Genre"
 msgstr "Genero"
 
 #: ../quodlibet/browsers/albums.py:184 ../quodlibet/qltk/prefs.py:49
-#: ../quodlibet/qltk/ratingsmenu.py:47
+#: ../quodlibet/qltk/ratingsmenu.py:47 ../quodlibet/browsers/albums.py:185
+#: ../quodlibet/qltk/ratingsmenu.py:46
 msgid "_Rating"
 msgstr "_Balorazioa"
 
-#: ../quodlibet/browsers/albums.py:189
+#: ../quodlibet/browsers/albums.py:189 ../quodlibet/browsers/albums.py:190
 #, fuzzy
 msgid "Sort _by..."
 msgstr "Ordena_tu:"
@@ -270,32 +279,34 @@
 msgid "_Preferences"
 msgstr "Hobespenak"
 
-#: ../quodlibet/browsers/albums.py:420
+#: ../quodlibet/browsers/albums.py:420 ../quodlibet/browsers/albums.py:419
 msgid "Album List"
 msgstr "Album zerrenda"
 
-#: ../quodlibet/browsers/albums.py:421
+#: ../quodlibet/browsers/albums.py:421 ../quodlibet/browsers/albums.py:420
 msgid "_Album List"
 msgstr "_Album zerrenda"
 
-#: ../quodlibet/browsers/albums.py:571
+#: ../quodlibet/browsers/albums.py:571 ../quodlibet/browsers/albums.py:570
 msgid "All Albums"
 msgstr "Album guztiak"
 
-#: ../quodlibet/browsers/albums.py:572
+#: ../quodlibet/browsers/albums.py:572 ../quodlibet/browsers/albums.py:571
 #, python-format
 msgid "%d album"
 msgid_plural "%d albums"
 msgstr[0] "album %d"
 msgstr[1] "%d album"
 
-#: ../quodlibet/browsers/albums.py:715
+#: ../quodlibet/browsers/albums.py:715 ../quodlibet/browsers/albums.py:725
 #, fuzzy
 msgid "Reload album _cover"
 msgid_plural "Reload album _covers"
 msgstr[0] "Ikusi album _karatulak"
 msgstr[1] "Ikusi album _karatulak"
 
+#. #-#-#-#-#  potfile.fAG6kM5Gf (QuodLibet)  #-#-#-#-#
+#. Translators: Unknown audio output device.
 #: ../quodlibet/browsers/audiofeeds.py:46
 #: ../quodlibet/browsers/audiofeeds.py:58
 #: ../quodlibet/browsers/audiofeeds.py:60
@@ -303,45 +314,64 @@
 #: ../quodlibet/formats/_audio.py:393 ../quodlibet/qltk/information.py:247
 #: ../quodlibet/qltk/information.py:255 ../quodlibet/qltk/information.py:281
 #: ../quodlibet/qltk/playorder.py:17 ../quodlibet/qltk/wlw.py:65
+#: ../quodlibet/browsers/audiofeeds.py:47
+#: ../quodlibet/browsers/audiofeeds.py:59
+#: ../quodlibet/browsers/audiofeeds.py:61
+#: ../quodlibet/browsers/audiofeeds.py:146
+#: ../quodlibet/player/_gstutils.py:158 ../quodlibet/qltk/information.py:248
+#: ../quodlibet/qltk/information.py:256 ../quodlibet/qltk/information.py:282
+#: ../quodlibet/qltk/wlw.py:66
 msgid "Unknown"
 msgstr "Ezezaguna"
 
 #: ../quodlibet/browsers/audiofeeds.py:202
+#: ../quodlibet/browsers/audiofeeds.py:203
 msgid "New Feed"
 msgstr "Jario berria"
 
 #: ../quodlibet/browsers/audiofeeds.py:203
+#: ../quodlibet/browsers/audiofeeds.py:204
 msgid "Enter the location of an audio feed:"
 msgstr "Idatzi audio jarioaren kokapena:"
 
 #: ../quodlibet/browsers/audiofeeds.py:223
+#: ../quodlibet/browsers/audiofeeds.py:224
 msgid "Audio Feeds"
 msgstr "Audio jarioak"
 
 #: ../quodlibet/browsers/audiofeeds.py:224
+#: ../quodlibet/browsers/audiofeeds.py:225
 msgid "_Audio Feeds"
 msgstr "_Audio jarioak"
 
 #: ../quodlibet/browsers/audiofeeds.py:285
 #: ../quodlibet/browsers/audiofeeds.py:291
+#: ../quodlibet/browsers/audiofeeds.py:286
+#: ../quodlibet/browsers/audiofeeds.py:292
 msgid "_Download..."
 msgstr "_Deskargak..."
 
 #: ../quodlibet/browsers/audiofeeds.py:300
+#: ../quodlibet/browsers/audiofeeds.py:301
 msgid "Download Files"
 msgstr "Deskargatu fitxategiak"
 
 #: ../quodlibet/browsers/audiofeeds.py:321
+#: ../quodlibet/browsers/audiofeeds.py:322
 msgid "Download File"
 msgstr "Deskargatu fitxategia"
 
 #: ../quodlibet/browsers/audiofeeds.py:413
 #: ../quodlibet/browsers/audiofeeds.py:469
+#: ../quodlibet/browsers/audiofeeds.py:403
+#: ../quodlibet/browsers/audiofeeds.py:459
 msgid "Unable to add feed"
 msgstr "Ezin da jarioa gehitu"
 
 #: ../quodlibet/browsers/audiofeeds.py:414
 #: ../quodlibet/browsers/audiofeeds.py:470
+#: ../quodlibet/browsers/audiofeeds.py:404
+#: ../quodlibet/browsers/audiofeeds.py:460
 #, python-format
 msgid ""
 "<b>%s</b> could not be added. The server may be down, or the location may "
@@ -351,12 +381,14 @@
 "audio jario bat."
 
 #: ../quodlibet/browsers/audiofeeds.py:486
+#: ../quodlibet/browsers/audiofeeds.py:476
 #, fuzzy, python-format
 msgid "Could not import %s. Audio Feeds browser disabled."
 msgstr ""
 "Ezin da python-feedparser inportatu, audio jario nabigatzaile desgaiturik."
 
 #: ../quodlibet/browsers/audiofeeds.py:493
+#: ../quodlibet/browsers/audiofeeds.py:483
 msgid ""
 "The current audio backend does not support URLs, Audio Feeds browser "
 "disabled."
@@ -367,10 +399,12 @@
 #. The browser's name, without an accelerator.
 #. The name, with an accelerator.
 #: ../quodlibet/browsers/_base.py:138 ../quodlibet/browsers/_base.py:140
+#: ../quodlibet/browsers/_base.py:139 ../quodlibet/browsers/_base.py:141
 msgid "Library Browser"
 msgstr "Liburutegi nabigatzailea"
 
 #: ../quodlibet/browsers/_base.py:238 ../quodlibet/qltk/queue.py:126
+#: ../quodlibet/browsers/_base.py:239 ../quodlibet/qltk/queue.py:124
 #, python-format
 msgid "%(count)d song (%(time)s)"
 msgid_plural "%(count)d songs (%(time)s)"
@@ -378,16 +412,19 @@
 msgstr[1] "%(count)d kanta (%(time)s)"
 
 #: ../quodlibet/browsers/collection.py:36
+#: ../quodlibet/browsers/collection.py:38
 #, fuzzy, python-format
 msgid "Unknown %s"
 msgstr "Ezezaguna"
 
 #: ../quodlibet/browsers/collection.py:37
+#: ../quodlibet/browsers/collection.py:39
 #, fuzzy, python-format
 msgid "Multiple %s Values"
 msgstr "Zatitu _hainbat baliotan"
 
 #: ../quodlibet/browsers/collection.py:90 ../quodlibet/browsers/paned.py:68
+#: ../quodlibet/browsers/collection.py:91 ../quodlibet/browsers/paned.py:69
 msgid "_Custom"
 msgstr "_Personalizatu"
 
@@ -401,10 +438,12 @@
 msgstr "Album zerrenda hobespenak"
 
 #: ../quodlibet/browsers/collection.py:493
+#: ../quodlibet/browsers/collection.py:491
 msgid "Album Collection"
 msgstr "Diska bilduma"
 
 #: ../quodlibet/browsers/collection.py:494
+#: ../quodlibet/browsers/collection.py:492
 msgid "Album _Collection"
 msgstr "Diska _bilduma"
 
@@ -417,23 +456,26 @@
 msgstr "_Fixtategi sistema"
 
 #: ../quodlibet/browsers/filesystem.py:99 ../quodlibet/browsers/media.py:470
-#: ../quodlibet/qltk/songlist.py:379
+#: ../quodlibet/qltk/songlist.py:379 ../quodlibet/browsers/filesystem.py:95
+#: ../quodlibet/browsers/media.py:469 ../quodlibet/qltk/songlist.py:372
 msgid "Unable to copy songs"
 msgstr "Ezin dira kantak kopiatu"
 
 #: ../quodlibet/browsers/filesystem.py:100 ../quodlibet/qltk/songlist.py:380
+#: ../quodlibet/browsers/filesystem.py:96 ../quodlibet/qltk/songlist.py:373
 msgid "The files selected cannot be copied to other song lists or the queue."
 msgstr "Hautatutako kantak ezin dira kopiatu beste zerrenda edo ilara batera."
 
 #: ../quodlibet/browsers/filesystem.py:165
+#: ../quodlibet/browsers/filesystem.py:159
 msgid "_Add to Library"
 msgstr "_Gehitu liburutegira"
 
-#: ../quodlibet/browsers/iradio.py:139
+#: ../quodlibet/browsers/iradio.py:139 ../quodlibet/browsers/iradio.py:141
 msgid "Unsupported file type"
 msgstr "Onartzen ez den fitxategi mota"
 
-#: ../quodlibet/browsers/iradio.py:140
+#: ../quodlibet/browsers/iradio.py:140 ../quodlibet/browsers/iradio.py:142
 #, python-format
 msgid ""
 "Station lists can only contain locations of stations, not other station "
@@ -445,314 +487,316 @@
 "%s"
 
 #: ../quodlibet/browsers/iradio.py:183 ../quodlibet/browsers/iradio.py:196
-#: ../quodlibet/browsers/iradio.py:687
+#: ../quodlibet/browsers/iradio.py:687 ../quodlibet/browsers/iradio.py:185
+#: ../quodlibet/browsers/iradio.py:198 ../quodlibet/browsers/iradio.py:691
 msgid "Unable to add station"
 msgstr "Ezin da katea gehitu"
 
 #: ../quodlibet/browsers/iradio.py:207 ../quodlibet/browsers/iradio.py:396
+#: ../quodlibet/browsers/iradio.py:209 ../quodlibet/browsers/iradio.py:398
 msgid "Internet Radio"
 msgstr "Internet irratia"
 
-#: ../quodlibet/browsers/iradio.py:207
+#: ../quodlibet/browsers/iradio.py:207 ../quodlibet/browsers/iradio.py:209
 #, fuzzy
 msgid "Downloading station list"
 msgstr "Deskargatu fitxategiak"
 
-#: ../quodlibet/browsers/iradio.py:305
+#: ../quodlibet/browsers/iradio.py:305 ../quodlibet/browsers/iradio.py:307
 msgid "New Station"
 msgstr "Kate berria"
 
-#: ../quodlibet/browsers/iradio.py:306
+#: ../quodlibet/browsers/iradio.py:306 ../quodlibet/browsers/iradio.py:308
 msgid "Enter the location of an Internet radio station:"
 msgstr "Sar Internet bidezko irrati kate kokapena:"
 
-#: ../quodlibet/browsers/iradio.py:328
+#: ../quodlibet/browsers/iradio.py:328 ../quodlibet/browsers/iradio.py:330
 msgid "Electronic"
 msgstr "Elektronikoa"
 
-#: ../quodlibet/browsers/iradio.py:331
+#: ../quodlibet/browsers/iradio.py:331 ../quodlibet/browsers/iradio.py:333
 msgid "Hip Hop / Rap"
 msgstr "Hip Hop / Rap"
 
-#: ../quodlibet/browsers/iradio.py:332
+#: ../quodlibet/browsers/iradio.py:332 ../quodlibet/browsers/iradio.py:334
 msgid "Oldies"
 msgstr "Oldies"
 
-#: ../quodlibet/browsers/iradio.py:333
+#: ../quodlibet/browsers/iradio.py:333 ../quodlibet/browsers/iradio.py:335
 msgid "R&B"
 msgstr "R&B"
 
-#: ../quodlibet/browsers/iradio.py:334
+#: ../quodlibet/browsers/iradio.py:334 ../quodlibet/browsers/iradio.py:336
 msgid "Japanese"
 msgstr "Japaniarra"
 
-#: ../quodlibet/browsers/iradio.py:335
+#: ../quodlibet/browsers/iradio.py:335 ../quodlibet/browsers/iradio.py:337
 msgid "Indian"
 msgstr "Indiarra"
 
-#: ../quodlibet/browsers/iradio.py:337
+#: ../quodlibet/browsers/iradio.py:337 ../quodlibet/browsers/iradio.py:339
 msgid "Religious"
 msgstr "Erlijio-musika"
 
-#: ../quodlibet/browsers/iradio.py:339
+#: ../quodlibet/browsers/iradio.py:339 ../quodlibet/browsers/iradio.py:341
 msgid "Charts"
 msgstr "Salduenak"
 
-#: ../quodlibet/browsers/iradio.py:340
+#: ../quodlibet/browsers/iradio.py:340 ../quodlibet/browsers/iradio.py:342
 msgid "Turkish"
 msgstr "Turkiarra"
 
-#: ../quodlibet/browsers/iradio.py:341
+#: ../quodlibet/browsers/iradio.py:341 ../quodlibet/browsers/iradio.py:343
 msgid "Reggae / Dancehall"
 msgstr "Reggae / Dantzatzeko"
 
-#: ../quodlibet/browsers/iradio.py:342
+#: ../quodlibet/browsers/iradio.py:342 ../quodlibet/browsers/iradio.py:344
 #, fuzzy
 msgid "Latin"
 msgstr "balorazioa"
 
-#: ../quodlibet/browsers/iradio.py:343
+#: ../quodlibet/browsers/iradio.py:343 ../quodlibet/browsers/iradio.py:345
 msgid "College Radio"
 msgstr "Unibertsitate irratia"
 
-#: ../quodlibet/browsers/iradio.py:344
+#: ../quodlibet/browsers/iradio.py:344 ../quodlibet/browsers/iradio.py:346
 msgid "Talk / News"
 msgstr "Eztabaidak / Berriak"
 
-#: ../quodlibet/browsers/iradio.py:345
+#: ../quodlibet/browsers/iradio.py:345 ../quodlibet/browsers/iradio.py:347
 msgid "Ambient"
 msgstr "Ambient"
 
-#: ../quodlibet/browsers/iradio.py:346
+#: ../quodlibet/browsers/iradio.py:346 ../quodlibet/browsers/iradio.py:348
 msgid "Jazz"
 msgstr "Jazz"
 
-#: ../quodlibet/browsers/iradio.py:347
+#: ../quodlibet/browsers/iradio.py:347 ../quodlibet/browsers/iradio.py:349
 msgid "Classical"
 msgstr "Klasikoa"
 
-#: ../quodlibet/browsers/iradio.py:348
+#: ../quodlibet/browsers/iradio.py:348 ../quodlibet/browsers/iradio.py:350
 msgid "Pop"
 msgstr "Pop"
 
-#: ../quodlibet/browsers/iradio.py:349
+#: ../quodlibet/browsers/iradio.py:349 ../quodlibet/browsers/iradio.py:351
 msgid "Alternative"
 msgstr "Alternatiboa"
 
-#: ../quodlibet/browsers/iradio.py:350
+#: ../quodlibet/browsers/iradio.py:350 ../quodlibet/browsers/iradio.py:352
 msgid "Metal"
 msgstr "Metal"
 
-#: ../quodlibet/browsers/iradio.py:351
+#: ../quodlibet/browsers/iradio.py:351 ../quodlibet/browsers/iradio.py:353
 msgid "Country"
 msgstr "Country"
 
-#: ../quodlibet/browsers/iradio.py:352
+#: ../quodlibet/browsers/iradio.py:352 ../quodlibet/browsers/iradio.py:354
 msgid "News"
 msgstr "Berriak"
 
-#: ../quodlibet/browsers/iradio.py:353
+#: ../quodlibet/browsers/iradio.py:353 ../quodlibet/browsers/iradio.py:355
 msgid "Schlager"
 msgstr "Schlager"
 
-#: ../quodlibet/browsers/iradio.py:354
+#: ../quodlibet/browsers/iradio.py:354 ../quodlibet/browsers/iradio.py:356
 msgid "Funk"
 msgstr "Funk"
 
-#: ../quodlibet/browsers/iradio.py:355
+#: ../quodlibet/browsers/iradio.py:355 ../quodlibet/browsers/iradio.py:357
 msgid "Indie"
 msgstr "Indie"
 
-#: ../quodlibet/browsers/iradio.py:356
+#: ../quodlibet/browsers/iradio.py:356 ../quodlibet/browsers/iradio.py:358
 msgid "Blues"
 msgstr "Blues"
 
-#: ../quodlibet/browsers/iradio.py:357
+#: ../quodlibet/browsers/iradio.py:357 ../quodlibet/browsers/iradio.py:359
 msgid "Soul"
 msgstr "Soul"
 
-#: ../quodlibet/browsers/iradio.py:358
+#: ../quodlibet/browsers/iradio.py:358 ../quodlibet/browsers/iradio.py:360
 msgid "Lounge"
 msgstr "Lounge"
 
-#: ../quodlibet/browsers/iradio.py:359
+#: ../quodlibet/browsers/iradio.py:359 ../quodlibet/browsers/iradio.py:361
 msgid "Punk"
 msgstr "Punk"
 
-#: ../quodlibet/browsers/iradio.py:360
+#: ../quodlibet/browsers/iradio.py:360 ../quodlibet/browsers/iradio.py:362
 msgid "Reggaeton"
 msgstr "Reggaeton"
 
-#: ../quodlibet/browsers/iradio.py:362
+#: ../quodlibet/browsers/iradio.py:362 ../quodlibet/browsers/iradio.py:364
 msgid "Slavic"
 msgstr "Eslaboa"
 
-#: ../quodlibet/browsers/iradio.py:364
+#: ../quodlibet/browsers/iradio.py:364 ../quodlibet/browsers/iradio.py:366
 msgid "Greek"
 msgstr "Greziarra"
 
-#: ../quodlibet/browsers/iradio.py:365
+#: ../quodlibet/browsers/iradio.py:365 ../quodlibet/browsers/iradio.py:367
 msgid "Gothic"
 msgstr "Gotikoa"
 
-#: ../quodlibet/browsers/iradio.py:366
+#: ../quodlibet/browsers/iradio.py:366 ../quodlibet/browsers/iradio.py:368
 msgid "Rock"
 msgstr "Rock"
 
-#: ../quodlibet/browsers/iradio.py:397
+#: ../quodlibet/browsers/iradio.py:397 ../quodlibet/browsers/iradio.py:399
 msgid "_Internet Radio"
 msgstr "_Internet irratia"
 
-<<<<<<< HEAD
-#: ../quodlibet/browsers/iradio.py:460
-#, fuzzy
-=======
-#: ../quodlibet/browsers/iradio.py:462
->>>>>>> cd0a6ac6
+#: ../quodlibet/browsers/iradio.py:460 ../quodlibet/browsers/iradio.py:462
+#, fuzzy
 msgid "_New Station..."
-msgstr "_Kate berria..."
-
-#: ../quodlibet/browsers/iradio.py:463
+msgstr "_Kate berria"
+
+#: ../quodlibet/browsers/iradio.py:463 ../quodlibet/browsers/iradio.py:465
 #, fuzzy
 msgid "_Update Stations"
 msgstr "_Kate berria"
 
-#: ../quodlibet/browsers/iradio.py:488
+#: ../quodlibet/browsers/iradio.py:488 ../quodlibet/browsers/iradio.py:490
 #, fuzzy
 msgid "All Stations"
 msgstr "Kate berria"
 
-#: ../quodlibet/browsers/iradio.py:492
+#: ../quodlibet/browsers/iradio.py:492 ../quodlibet/browsers/iradio.py:494
 msgid "Favorites"
 msgstr "Kuttunak"
 
-#: ../quodlibet/browsers/iradio.py:500
+#: ../quodlibet/browsers/iradio.py:500 ../quodlibet/browsers/iradio.py:502
 #, fuzzy
 msgid "No Category"
 msgstr "Kategoria gabe"
 
-#: ../quodlibet/browsers/iradio.py:679
+#: ../quodlibet/browsers/iradio.py:679 ../quodlibet/browsers/iradio.py:683
 msgid "No stations found"
 msgstr "Ez da katerik aurkitu"
 
-#: ../quodlibet/browsers/iradio.py:680
+#: ../quodlibet/browsers/iradio.py:680 ../quodlibet/browsers/iradio.py:684
 #, python-format
 msgid "No Internet radio stations were found at %s."
 msgstr "Ez da Intenet irrati katerik topatu %s-en."
 
-#: ../quodlibet/browsers/iradio.py:688
+#: ../quodlibet/browsers/iradio.py:688 ../quodlibet/browsers/iradio.py:692
 msgid "All stations listed are already in your library."
 msgstr "Zerrendatutako kate guztiak dagoeneko badaude liburutegian."
 
-#: ../quodlibet/browsers/iradio.py:710
+#: ../quodlibet/browsers/iradio.py:710 ../quodlibet/browsers/iradio.py:714
 #, fuzzy
 msgid "Remove from Favorites"
 msgstr "_Kendu erreprodukzio-zerrendatik"
 
-#: ../quodlibet/browsers/iradio.py:716
+#: ../quodlibet/browsers/iradio.py:716 ../quodlibet/browsers/iradio.py:720
 #, fuzzy
 msgid "Add to Favorites"
 msgstr "_Gehitu erreprodukzio-zerrendara"
 
-#: ../quodlibet/browsers/iradio.py:808
+#: ../quodlibet/browsers/iradio.py:808 ../quodlibet/browsers/iradio.py:812
 #, python-format
 msgid "%(count)d station"
 msgid_plural "%(count)d stations"
 msgstr[0] "%(count)d kate"
 msgstr[1] "%(count)d kate"
 
-#: ../quodlibet/browsers/media.py:30
+#: ../quodlibet/browsers/media.py:30 ../quodlibet/browsers/media.py:31
 msgid "Device Properties"
 msgstr "Gailu propietateak"
 
-#: ../quodlibet/browsers/media.py:43
+#: ../quodlibet/browsers/media.py:43 ../quodlibet/browsers/media.py:44
 msgid "Device:"
 msgstr "Gailua:"
 
-#: ../quodlibet/browsers/media.py:45
+#: ../quodlibet/browsers/media.py:45 ../quodlibet/browsers/media.py:46
 msgid "Not mounted"
 msgstr "Ez dago muntaturik"
 
-#: ../quodlibet/browsers/media.py:46
+#: ../quodlibet/browsers/media.py:46 ../quodlibet/browsers/media.py:47
 msgid "Mount Point:"
 msgstr "Muntatze puntua:"
 
 #: ../quodlibet/browsers/media.py:52 ../quodlibet/qltk/cbes.py:37
+#: ../quodlibet/browsers/media.py:53 ../quodlibet/qltk/cbes.py:38
 msgid "_Name:"
 msgstr "Ize_na:"
 
-#: ../quodlibet/browsers/media.py:128
+#: ../quodlibet/browsers/media.py:128 ../quodlibet/browsers/media.py:127
 msgid "Media Devices"
 msgstr "Medio gailuak"
 
-#: ../quodlibet/browsers/media.py:129
+#: ../quodlibet/browsers/media.py:129 ../quodlibet/browsers/media.py:128
 msgid "_Media Devices"
 msgstr "_Medio gailuak"
 
 #: ../quodlibet/browsers/media.py:215 ../quodlibet/browsers/media.py:358
+#: ../quodlibet/browsers/media.py:214 ../quodlibet/browsers/media.py:357
 msgid "_Eject"
 msgstr "_Ebatzi"
 
 #: ../quodlibet/browsers/media.py:345 ../quodlibet/browsers/playlists.py:527
+#: ../quodlibet/browsers/media.py:344 ../quodlibet/browsers/playlists.py:524
 msgid "_Rename"
 msgstr "Be_rrizendatu"
 
-#: ../quodlibet/browsers/media.py:442
+#: ../quodlibet/browsers/media.py:442 ../quodlibet/browsers/media.py:441
 #, python-format
 msgid "<b>%s</b> used, <b>%s</b> available"
 msgstr "<b>%s</b> erabilia, <b>%s</b> erabilgarri"
 
-#: ../quodlibet/browsers/media.py:459
+#: ../quodlibet/browsers/media.py:459 ../quodlibet/browsers/media.py:458
 #, python-format
 msgid "<b>%s</b> is not connected."
 msgstr "<b>%s</b> ez dago konektaturik."
 
-#: ../quodlibet/browsers/media.py:476
+#: ../quodlibet/browsers/media.py:476 ../quodlibet/browsers/media.py:475
 #, python-format
 msgid "Copying <b>%(song)s</b>"
 msgstr "<b>%(song)s</b> kopiatzen"
 
 #: ../quodlibet/browsers/media.py:495 ../quodlibet/browsers/media.py:512
+#: ../quodlibet/browsers/media.py:494 ../quodlibet/browsers/media.py:511
 msgid "Unable to copy song"
 msgstr "Ezin da kanta kopiatu"
 
-#: ../quodlibet/browsers/media.py:496
+#: ../quodlibet/browsers/media.py:496 ../quodlibet/browsers/media.py:495
 msgid "There is not enough free space for this song."
 msgstr "Ez kanta honentzako behar aina leku."
 
-#: ../quodlibet/browsers/media.py:509
+#: ../quodlibet/browsers/media.py:509 ../quodlibet/browsers/media.py:508
 #, python-format
 msgid "<b>%s</b> could not be copied."
 msgstr "<b>%s</b> ezin izan da kopiatu."
 
-#: ../quodlibet/browsers/media.py:529
+#: ../quodlibet/browsers/media.py:529 ../quodlibet/browsers/media.py:528
 msgid "Unable to delete songs"
 msgstr "Ezin dira kantak ezabatu"
 
-#: ../quodlibet/browsers/media.py:539
+#: ../quodlibet/browsers/media.py:539 ../quodlibet/browsers/media.py:538
 #, python-format
 msgid "Deleting <b>%(song)s</b>"
 msgstr "<b>%(song)s</b> ezabatzen"
 
-#: ../quodlibet/browsers/media.py:558
+#: ../quodlibet/browsers/media.py:558 ../quodlibet/browsers/media.py:557
 #, python-format
 msgid "<b>%s</b> could not be deleted."
 msgstr "<b>%s</b> ezin izan da ezabatu."
 
-#: ../quodlibet/browsers/media.py:562
+#: ../quodlibet/browsers/media.py:562 ../quodlibet/browsers/media.py:561
 msgid "Unable to delete song"
 msgstr "Ezin da abestiak ezabatu"
 
-#: ../quodlibet/browsers/media.py:577
+#: ../quodlibet/browsers/media.py:577 ../quodlibet/browsers/media.py:576
 #, python-format
 msgid "Ejecting <b>%s</b> failed."
 msgstr "<b>%s</b> ebazteak huts egin du."
 
-#: ../quodlibet/browsers/media.py:580
+#: ../quodlibet/browsers/media.py:580 ../quodlibet/browsers/media.py:579
 msgid "Unable to eject device"
 msgstr "Ezin da gailua ebatzi"
 
-#: ../quodlibet/browsers/media.py:585
+#: ../quodlibet/browsers/media.py:585 ../quodlibet/browsers/media.py:584
 msgid "No device backend, Media Devices browser disabled."
 msgstr "Ez dago gailu azpiegiturarik, media gailu nabigatzailea desgaiturik."
 
@@ -761,22 +805,23 @@
 msgstr "Paneldun nabigatzaile hobespenak"
 
 #: ../quodlibet/browsers/paned.py:221 ../quodlibet/qltk/pluginwin.py:343
+#: ../quodlibet/qltk/pluginwin.py:376
 msgid "All"
 msgstr "Dena"
 
-#: ../quodlibet/browsers/paned.py:686
+#: ../quodlibet/browsers/paned.py:686 ../quodlibet/browsers/paned.py:683
 msgid "Paned Browser"
 msgstr "Paneldun nabigatzailea"
 
-#: ../quodlibet/browsers/paned.py:687
+#: ../quodlibet/browsers/paned.py:687 ../quodlibet/browsers/paned.py:684
 msgid "_Paned Browser"
 msgstr "_Paneldun nabigatzailea"
 
-#: ../quodlibet/browsers/paned.py:706
+#: ../quodlibet/browsers/paned.py:706 ../quodlibet/browsers/paned.py:703
 msgid "Select _All"
 msgstr "Hautatu _denak"
 
-#: ../quodlibet/browsers/playlists.py:75
+#: ../quodlibet/browsers/playlists.py:75 ../quodlibet/browsers/playlists.py:77
 #, python-format
 msgid ""
 "Importing playlist.\n"
@@ -787,17 +832,14 @@
 "\n"
 "%(current)d/%(total)d kanta gehiturik."
 
-<<<<<<< HEAD
 #: ../quodlibet/browsers/playlists.py:108
+#: ../quodlibet/browsers/playlists.py:110
 #, fuzzy, python-format
-=======
+msgid "Are you sure you want to delete the playlist '%s'?"
+msgstr "<i>%s</i> zerrenda ezabatzera zoaz.\n"
+
 #: ../quodlibet/browsers/playlists.py:110
-#, python-format
->>>>>>> cd0a6ac6
-msgid "Are you sure you want to delete the playlist '%s'?"
-msgstr "Ziur al zaude '%s' zerrenda ezabatu nahi duzula?"
-
-#: ../quodlibet/browsers/playlists.py:110
+#: ../quodlibet/browsers/playlists.py:112
 msgid ""
 "All information about the selected playlist will be deleted and can not be "
 "restored."
@@ -805,29 +847,23 @@
 "Aukeratutako zerrendari buruzko informazio guztia ezabatzera doa eta\n"
 "ezin da berreskuratu izango."
 
-<<<<<<< HEAD
 #: ../quodlibet/browsers/playlists.py:123
+#: ../quodlibet/browsers/playlists.py:124
 #, python-format
 msgid "Are you sure you want to remove %d duplicate song?"
 msgid_plural "Are you sure you want to remove %d duplicate songs?"
 msgstr[0] ""
 msgstr[1] ""
-=======
-#: ../quodlibet/browsers/playlists.py:124
-#, python-format
-msgid "Are you sure you want to remove %d duplicate song?"
-msgid_plural "Are you sure you want to remove %d duplicate songs?"
-msgstr[0] "Ziur al zaude kanta bikoiztu %d ezabatu nahi duzula?"
-msgstr[1] "Ziur al zaude %d kanta bikoiztuak ezabatu nahi dituzula?"
->>>>>>> cd0a6ac6
 
 #: ../quodlibet/browsers/playlists.py:126
+#: ../quodlibet/browsers/playlists.py:127
 #, python-format
 msgid "The duplicate songs will be removed from the playlist '%s'."
 msgstr "Kanta bikoiztuak '%s' zerrendatik ezabatuko dira."
 
 #: ../quodlibet/browsers/playlists.py:140
 #: ../quodlibet/browsers/playlists.py:421 ../quodlibet/util/collection.py:400
+#: ../quodlibet/browsers/playlists.py:419 ../quodlibet/util/collection.py:399
 msgid "New Playlist"
 msgstr "Sortu erreprodukzio-zerrenda"
 
@@ -841,7 +877,8 @@
 
 #: ../quodlibet/browsers/playlists.py:172
 #: ../quodlibet/qltk/exfalsowindow.py:203 ../quodlibet/qltk/properties.py:135
-#: ../quodlibet/util/collection.py:422
+#: ../quodlibet/util/collection.py:422 ../quodlibet/qltk/exfalsowindow.py:205
+#: ../quodlibet/qltk/properties.py:137 ../quodlibet/util/collection.py:421
 #, python-format
 msgid "%(title)s and %(count)d more"
 msgid_plural "%(title)s and %(count)d more"
@@ -849,66 +886,78 @@
 msgstr[1] "%(title)s eta %(count)d gehiago"
 
 #: ../quodlibet/browsers/playlists.py:194
+#: ../quodlibet/browsers/playlists.py:191
 msgid "Playlists"
 msgstr "Erreprodukzio-zerrendak"
 
 #: ../quodlibet/browsers/playlists.py:195
+#: ../quodlibet/browsers/playlists.py:192
 msgid "_Playlists"
 msgstr "_Erreprodukzio-zerrendak"
 
 #: ../quodlibet/browsers/playlists.py:260
+#: ../quodlibet/browsers/playlists.py:257
 msgid "_Remove from Playlist"
 msgstr "_Kendu erreprodukzio-zerrendatik"
 
 #: ../quodlibet/browsers/playlists.py:297
+#: ../quodlibet/browsers/playlists.py:294
 msgid "_Import"
 msgstr "_Inporatu"
 
 #: ../quodlibet/browsers/playlists.py:443
 #: ../quodlibet/browsers/playlists.py:581
+#: ../quodlibet/browsers/playlists.py:441
+#: ../quodlibet/browsers/playlists.py:577
 msgid "Unable to import playlist"
 msgstr "Ezin da erreprodukzio-zerrenda inportatu"
 
 #: ../quodlibet/browsers/playlists.py:444
 #: ../quodlibet/browsers/playlists.py:582
+#: ../quodlibet/browsers/playlists.py:442
+#: ../quodlibet/browsers/playlists.py:578
 msgid "Quod Libet can only import playlists in the M3U and PLS formats."
 msgstr ""
 "Quod Libet M3U eta PLS formatuko erreprodukzio-zerrendak bakarrik "
 "inportatzeko gai da."
 
 #: ../quodlibet/browsers/playlists.py:495
+#: ../quodlibet/browsers/playlists.py:492
 msgid "Remove Duplicates"
 msgstr "Bikoiztuak ezabatu"
 
 #: ../quodlibet/browsers/playlists.py:505 ../quodlibet/qltk/playorder.py:131
+#: ../quodlibet/browsers/playlists.py:502
 msgid "_Shuffle"
 msgstr "_Ausaz"
 
 #: ../quodlibet/browsers/playlists.py:561
+#: ../quodlibet/browsers/playlists.py:558
 msgid "Unable to rename playlist"
 msgstr "Ezin da erreprodukzio-zerrenda berrizendatu"
 
 #: ../quodlibet/browsers/playlists.py:570
+#: ../quodlibet/browsers/playlists.py:566
 msgid "Import Playlist"
 msgstr "Inportatu erreprodukzio-zerrenda"
 
-#: ../quodlibet/browsers/search.py:35
+#: ../quodlibet/browsers/search.py:35 ../quodlibet/browsers/search.py:36
 msgid "Disable Browser"
 msgstr "Desgaitu nabigatzailea"
 
-#: ../quodlibet/browsers/search.py:36
+#: ../quodlibet/browsers/search.py:36 ../quodlibet/browsers/search.py:37
 msgid "_Disable Browser"
 msgstr "_Desgaitu nabigatzailea"
 
-#: ../quodlibet/browsers/search.py:110
+#: ../quodlibet/browsers/search.py:110 ../quodlibet/browsers/search.py:111
 msgid "Search Library"
 msgstr "Bilatu liburutegia"
 
-#: ../quodlibet/browsers/search.py:111
+#: ../quodlibet/browsers/search.py:111 ../quodlibet/browsers/search.py:112
 msgid "_Search Library"
 msgstr "_Bilatu liburutegia"
 
-#: ../quodlibet/browsers/search.py:122
+#: ../quodlibet/browsers/search.py:122 ../quodlibet/browsers/search.py:123
 msgid "_Limit Results"
 msgstr "_Emaitza muga"
 
@@ -938,96 +987,92 @@
 msgid "Unknown Device"
 msgstr "Gailu ezezaguna"
 
-#: ../quodlibet/devices/__init__.py:19
+#: ../quodlibet/devices/__init__.py:19 ../quodlibet/devices/__init__.py:18
 #, fuzzy, python-format
 msgid "Could not import %s, which is needed for device support."
 msgstr "Ezin da dbus-python inportatu, beharrezkoa da gailu euskarriarentzat."
 
-#: ../quodlibet/devices/__init__.py:144
+#: ../quodlibet/devices/__init__.py:144 ../quodlibet/devices/__init__.py:143
 #, python-format
 msgid "%r is not a supported device."
 msgstr "%r ez da onartzen den gailu bat."
 
-<<<<<<< HEAD
-#: ../quodlibet/devices/__init__.py:210
+#: ../quodlibet/devices/__init__.py:210 ../quodlibet/devices/__init__.py:209
 #, fuzzy, python-format
 msgid "%s: Could not find 'libudev'."
 msgstr "%s: Ezin da media-player-info aurkitu."
-=======
-#: ../quodlibet/devices/__init__.py:209
-#, python-format
-msgid "%s: Could not find 'libudev'."
-msgstr "%s: Ezin da libudev aurkitu."
->>>>>>> cd0a6ac6
-
-#: ../quodlibet/devices/__init__.py:216
+
+#: ../quodlibet/devices/__init__.py:216 ../quodlibet/devices/__init__.py:215
 #, fuzzy, python-format
 msgid "%s: Could not find %s."
 msgstr "%s: Ezin da media-player-info aurkitu."
 
-#: ../quodlibet/devices/__init__.py:400
+#: ../quodlibet/devices/__init__.py:400 ../quodlibet/devices/__init__.py:399
 msgid "Initializing device backend."
 msgstr "Gailu azpiegitura abiarazten."
 
-#: ../quodlibet/devices/__init__.py:401
+#: ../quodlibet/devices/__init__.py:401 ../quodlibet/devices/__init__.py:400
 #, python-format
 msgid "Trying '%s'"
 msgstr "'%s' saiatzen"
 
-#: ../quodlibet/devices/__init__.py:420
+#: ../quodlibet/devices/__init__.py:420 ../quodlibet/devices/__init__.py:419
 msgid "Couldn't connect to a device backend."
 msgstr "Ezin da gailu azpiegiturarekin konektatu."
 
-#: ../quodlibet/devices/__init__.py:422
+#: ../quodlibet/devices/__init__.py:422 ../quodlibet/devices/__init__.py:421
 msgid "Device backend initialized."
 msgstr "Gailu azpiegitura abiarazia."
 
-#: ../quodlibet/devices/ipod.py:111
+#: ../quodlibet/devices/ipod.py:111 ../quodlibet/devices/ipod.py:110
 msgid "_Volume Gain (dB):"
 msgstr "_Bolumen irabazia (dB):"
 
 #: ../quodlibet/devices/ipod.py:114 ../quodlibet/devices/storage.py:58
+#: ../quodlibet/devices/ipod.py:113 ../quodlibet/devices/storage.py:57
 msgid "Copy _album covers"
 msgstr "Kopiatu _album karatulak"
 
-#: ../quodlibet/devices/ipod.py:115
+#: ../quodlibet/devices/ipod.py:115 ../quodlibet/devices/ipod.py:114
 msgid "Combine tags with _multiple values"
 msgstr "Nahasi etiketak balio a_nitzekin"
 
 #. Column preferences
 #: ../quodlibet/devices/ipod.py:116 ../quodlibet/qltk/prefs.py:107
+#: ../quodlibet/devices/ipod.py:115
 msgid "Title includes _version"
 msgstr "Izenburuak bertsioa barneratzen du"
 
 #: ../quodlibet/devices/ipod.py:117 ../quodlibet/qltk/prefs.py:111
+#: ../quodlibet/devices/ipod.py:116 ../quodlibet/qltk/prefs.py:109
 msgid "Album includes _disc subtitle"
 msgstr "Albumak _disko azpititulua barneratzen du"
 
-#: ../quodlibet/devices/ipod.py:128
+#: ../quodlibet/devices/ipod.py:128 ../quodlibet/devices/ipod.py:127
 msgid "Model:"
 msgstr "Modeloa:"
 
-#: ../quodlibet/devices/ipod.py:130
+#: ../quodlibet/devices/ipod.py:130 ../quodlibet/devices/ipod.py:129
 msgid "Capacity:"
 msgstr "Kapazitatea:"
 
-#: ../quodlibet/devices/ipod.py:132
+#: ../quodlibet/devices/ipod.py:132 ../quodlibet/devices/ipod.py:131
 msgid "Firmware:"
 msgstr "Firmwarea:"
 
-#: ../quodlibet/devices/ipod.py:181
+#: ../quodlibet/devices/ipod.py:181 ../quodlibet/devices/ipod.py:180
 msgid "Removing orphaned iPod track"
 msgstr "iPod pista umezurtzak kentzen"
 
-#: ../quodlibet/devices/ipod.py:291
+#: ../quodlibet/devices/ipod.py:291 ../quodlibet/devices/ipod.py:290
 msgid "Unable to save iPod database"
 msgstr "Ezin da iPod datu-basea gorde"
 
-#: ../quodlibet/devices/ipod.py:304
+#: ../quodlibet/devices/ipod.py:304 ../quodlibet/devices/ipod.py:303
 msgid "Uninitialized iPod"
 msgstr "Hasieratu-gabeko iPoda"
 
-#: ../quodlibet/devices/ipod.py:305
+#: ../quodlibet/devices/ipod.py:305 ../quodlibet/devices/ipod.py:304
 msgid "Do you want to create an empty database on this iPod?"
 msgstr "Data-base huts bat sortu nahi al duzu iPod honentzat?"
 
@@ -1036,19 +1081,19 @@
 msgid "Could not find libgpod, iPod support disabled."
 msgstr "Ezin da python-gpod inporatu, iPod euskarria desgaitua."
 
-#: ../quodlibet/devices/storage.py:54
+#: ../quodlibet/devices/storage.py:54 ../quodlibet/devices/storage.py:53
 msgid "_Filename Pattern:"
 msgstr "_Fixategi-izen patroia:"
 
-#: ../quodlibet/devices/storage.py:62
+#: ../quodlibet/devices/storage.py:62 ../quodlibet/devices/storage.py:61
 msgid "_Remove unused covers and directories"
 msgstr "_Kendu erabili gabeko karatula eta direktorioak"
 
-#: ../quodlibet/devices/storage.py:96
+#: ../quodlibet/devices/storage.py:96 ../quodlibet/devices/storage.py:95
 msgid "File exists"
 msgstr "Fitxategia badago"
 
-#: ../quodlibet/devices/storage.py:97
+#: ../quodlibet/devices/storage.py:97 ../quodlibet/devices/storage.py:96
 #, python-format
 msgid "Overwrite <b>%s</b>?"
 msgstr "Gainidatzi <b>%s</b>?"
@@ -1066,23 +1111,26 @@
 #: ../quodlibet/library/libraries.py:618 ../quodlibet/library/libraries.py:628
 #: ../quodlibet/library/libraries.py:669 ../quodlibet/qltk/information.py:276
 #: ../quodlibet/qltk/prefs.py:483 ../quodlibet/util/library.py:48
+#: ../quodlibet/library/libraries.py:617 ../quodlibet/library/libraries.py:627
+#: ../quodlibet/library/libraries.py:668 ../quodlibet/qltk/information.py:277
+#: ../quodlibet/qltk/prefs.py:479
 msgid "Library"
 msgstr "Liburutegia"
 
-#: ../quodlibet/library/libraries.py:618
+#: ../quodlibet/library/libraries.py:618 ../quodlibet/library/libraries.py:617
 msgid "Checking mount points"
 msgstr "Muntatze puntuak arakatzen"
 
-#: ../quodlibet/library/libraries.py:628
+#: ../quodlibet/library/libraries.py:628 ../quodlibet/library/libraries.py:627
 msgid "Scanning library"
 msgstr "Liburutegia arakatzen"
 
-#: ../quodlibet/library/libraries.py:668
+#: ../quodlibet/library/libraries.py:668 ../quodlibet/library/libraries.py:667
 #, python-format
 msgid "Scanning %s"
 msgstr "%s arakatzen"
 
-#: ../quodlibet/player/gstbe.py:64
+#: ../quodlibet/player/gstbe.py:64 ../quodlibet/player/gstbe.py:66
 msgid ""
 "The GStreamer output pipeline used for playback, such as 'alsasink "
 "device=default'. Leave blank for default pipeline."
@@ -1090,16 +1138,16 @@
 "Erreprodukziorako erabiltzen den GStreamer kanalizazio  'alsasink "
 "device=default' gisakoa.  Zurian utzi lehenetsitako kanalizaziorako."
 
-#: ../quodlibet/player/gstbe.py:73
+#: ../quodlibet/player/gstbe.py:73 ../quodlibet/player/gstbe.py:75
 msgid "_Output pipeline:"
 msgstr "_Irteera kanalizazioa:"
 
-#: ../quodlibet/player/gstbe.py:80
+#: ../quodlibet/player/gstbe.py:80 ../quodlibet/player/gstbe.py:82
 #, fuzzy, python-format
 msgid "%.1f seconds"
 msgstr "segundo %d"
 
-#: ../quodlibet/player/gstbe.py:95
+#: ../quodlibet/player/gstbe.py:95 ../quodlibet/player/gstbe.py:97
 msgid "_Buffer duration:"
 msgstr "_Buferren iraupena:"
 
@@ -1110,20 +1158,20 @@
 "%(format_details)r"
 msgstr ""
 
-#: ../quodlibet/player/gstbe.py:405
+#: ../quodlibet/player/gstbe.py:405 ../quodlibet/player/gstbe.py:452
 msgid "Stream"
 msgstr "Stream"
 
-#: ../quodlibet/player/gstbe.py:405
+#: ../quodlibet/player/gstbe.py:405 ../quodlibet/player/gstbe.py:452
 msgid "Buffering"
 msgstr "Buffering"
 
 #. Backend error; show message and halt playback
-#: ../quodlibet/player/gstbe.py:465
+#: ../quodlibet/player/gstbe.py:465 ../quodlibet/player/gstbe.py:513
 msgid "Output Error"
 msgstr "Irteera erroreak"
 
-#: ../quodlibet/player/gstbe.py:466
+#: ../quodlibet/player/gstbe.py:466 ../quodlibet/player/gstbe.py:514
 msgid ""
 "GStreamer output pipeline could not be initialized. The pipeline might be "
 "invalid, or the device may be in use. Check the player preferences."
@@ -1131,11 +1179,11 @@
 "Ezin izan da GStreamer irteera kanalizazioa abiatu.Kanalizazioa baliogaea "
 "izanda daiteke edo gailua erabilita egon. Aztertu erreproduzigailu ezarpenak."
 
-#: ../quodlibet/player/gstbe.py:652
+#: ../quodlibet/player/gstbe.py:652 ../quodlibet/player/gstbe.py:695
 msgid "Unable to open input files"
 msgstr "Ezin dira sarrera fitxategiak ireki"
 
-#: ../quodlibet/player/gstbe.py:653
+#: ../quodlibet/player/gstbe.py:653 ../quodlibet/player/gstbe.py:696
 msgid ""
 "GStreamer has no element to handle reading files. Check your GStreamer "
 "installation settings."
@@ -1143,11 +1191,11 @@
 "Gstreamer-ek ez du irakurritako fitxategiak kudeatzeko elementurik. Aztertu "
 "zure Gstreamer instalazio ezarpenak."
 
-#: ../quodlibet/player/_gstutils.py:67
+#: ../quodlibet/player/_gstutils.py:67 ../quodlibet/player/_gstutils.py:37
 msgid "Invalid GStreamer output pipeline, trying default."
 msgstr "GStreamer irteera kanalizazio baliogabea, lehenetsia saiatzen."
 
-#: ../quodlibet/player/_gstutils.py:85
+#: ../quodlibet/player/_gstutils.py:85 ../quodlibet/player/_gstutils.py:59
 msgid "Could not create default GStreamer pipeline."
 msgstr "Ezin da berezko GStreamer pipeline-a sortu."
 
@@ -1391,55 +1439,60 @@
 msgid "Try %s --help."
 msgstr "Saiatu %s --help."
 
-#: ../quodlibet/qltk/about.py:28
+#: ../quodlibet/qltk/about.py:28 ../quodlibet/qltk/about.py:27
 #, python-format
 msgid "Supported formats: %s"
 msgstr "Onartutako formatuak: %s"
 
-#: ../quodlibet/qltk/about.py:30
+#: ../quodlibet/qltk/about.py:30 ../quodlibet/qltk/about.py:29
 #, python-format
 msgid "Audio device: %s"
 msgstr "Audio gailua: %s"
 
 #. Translators: Refers to the beginning of the playing song.
-#: ../quodlibet/qltk/bookmarks.py:23
+#: ../quodlibet/qltk/bookmarks.py:23 ../quodlibet/qltk/bookmarks.py:24
 msgid "Beginning"
 msgstr "Hasten"
 
 #: ../quodlibet/qltk/bookmarks.py:34 ../quodlibet/qltk/bookmarks.py:73
+#: ../quodlibet/qltk/bookmarks.py:31 ../quodlibet/qltk/bookmarks.py:70
 msgid "N/A"
 msgstr "E/G"
 
-#: ../quodlibet/qltk/bookmarks.py:78
+#: ../quodlibet/qltk/bookmarks.py:78 ../quodlibet/qltk/bookmarks.py:75
 msgid "Time"
 msgstr "Denbora"
 
 #: ../quodlibet/qltk/bookmarks.py:84 ../quodlibet/qltk/bookmarks.py:118
+#: ../quodlibet/qltk/bookmarks.py:81 ../quodlibet/qltk/bookmarks.py:115
 msgid "Bookmark Name"
 msgstr "Laster-marka izena"
 
-#: ../quodlibet/qltk/bookmarks.py:116
+#: ../quodlibet/qltk/bookmarks.py:116 ../quodlibet/qltk/bookmarks.py:113
 msgid "MM:SS"
 msgstr "MM:SS"
 
 #: ../quodlibet/qltk/bookmarks.py:200 ../quodlibet/qltk/information.py:100
+#: ../quodlibet/qltk/bookmarks.py:197 ../quodlibet/qltk/information.py:101
 msgid "Bookmarks"
 msgstr "Laster-markak"
 
 #: ../quodlibet/qltk/browser.py:48 ../quodlibet/qltk/notif.py:286
-#: ../quodlibet/util/__init__.py:335
+#: ../quodlibet/util/__init__.py:335 ../quodlibet/qltk/browser.py:49
+#: ../quodlibet/qltk/notif.py:288
 msgid "No time information"
 msgstr "Ez dago denbora informaziorik"
 
 #: ../quodlibet/qltk/cbes.py:45 ../quodlibet/qltk/edittags.py:264
+#: ../quodlibet/qltk/cbes.py:46 ../quodlibet/qltk/edittags.py:266
 msgid "_Value:"
 msgstr "_Balioa:"
 
-#: ../quodlibet/qltk/cbes.py:243
+#: ../quodlibet/qltk/cbes.py:243 ../quodlibet/qltk/cbes.py:244
 msgid "Saved Values"
 msgstr "Gordetako balioak"
 
-#: ../quodlibet/qltk/cbes.py:244
+#: ../quodlibet/qltk/cbes.py:244 ../quodlibet/qltk/cbes.py:245
 msgid "Edit saved values..."
 msgstr "Editatu gordetako balioak..."
 
@@ -1447,35 +1500,2052 @@
 msgid "Songs"
 msgstr "Abestiak"
 
-#: ../quodlibet/qltk/controls.py:48
+#: ../quodlibet/qltk/controls.py:48 ../quodlibet/qltk/controls.py:46
 msgid "Display remaining time"
 msgstr "Bistarazi faltako denbora"
 
-#: ../quodlibet/qltk/controls.py:54
+#: ../quodlibet/qltk/controls.py:54 ../quodlibet/qltk/controls.py:52
 msgid "_Edit Bookmarks..."
 msgstr "_Editatu laster-markak..."
 
-#: ../quodlibet/qltk/controls.py:210
+#: ../quodlibet/qltk/controls.py:210 ../quodlibet/qltk/controls.py:208
 msgid "Auto_matic"
 msgstr "Automati_koa"
 
-#: ../quodlibet/qltk/controls.py:211
+#: ../quodlibet/qltk/controls.py:211 ../quodlibet/qltk/controls.py:209
 #, fuzzy
 msgid "_Track Mode"
 msgstr "Pis_ta goiburuak"
 
-#: ../quodlibet/qltk/controls.py:212
+#: ../quodlibet/qltk/controls.py:212 ../quodlibet/qltk/controls.py:210
 #, fuzzy
 msgid "_Album Mode"
 msgstr "_Album goiburuak"
 
-#: ../quodlibet/qltk/controls.py:255
+#: ../quodlibet/qltk/controls.py:255 ../quodlibet/qltk/controls.py:252
 msgid "Stop after this song"
 msgstr "Gelditu kanta honen ondoren"
 
 #: ../quodlibet/qltk/debugwindow.py:69
 msgid "Error Occurred"
 msgstr "Errore bat gertatu da"
+
+#: ../quodlibet/qltk/debugwindow.py:71
+#, fuzzy, python-format
+msgid ""
+"An exception has occured in Quod Libet. A dump file has been saved to <b >"
+"%s</b> that will help us debug the crash. Please file a new issue at http://"
+"code.google.com/p/quodlibet/issues /list and attach this file or include its "
+"contents. This file may contain some identifying information about you or "
+"your system, such as a list of recent files played. If this is unacceptable, "
+"send <b>% s</b> instead with a description of whatyou were doing."
+msgstr ""
+"Salbuespen bat gertatu da Quod Libet-en. Iraulketa fitxategi bat gorde da <b>"
+"%s</b>-en zuri kraskatzea arazten laguntzeko. Mesedez ireki programa- errore "
+"txostena at http://code.google.com/p/quodlibet/issues/list gunean eta "
+"erantsi fitxategia edo bertako edukia. Fitxategi honek zure sistema "
+"ezagutagarri egin dezakeen informazioa izan dezake, azken erreproduzitutako "
+"abestiak adibidez. Hau onartezina bada bidali <b>%s</b> zer egiten ari zinen "
+"azalpenarekin..\n"
+"\n"
+"Quod Libet erabilezina egon liteke.Itxi eta berriz irekitzea gomendatzen da. "
+"Zure liburutegia gordea izango da."
+
+#: ../quodlibet/qltk/debugwindow.py:80
+msgid ""
+"Quod Libet may now be unstable. Closing it and restarting is recommended. "
+"Your library will be saved."
+msgstr ""
+"QuodLibet ezegonkor egon liteke. Itxi eta berriz irekitzea gomendatzen da. \n"
+"Bilduma gordea izango da."
+
+#: ../quodlibet/qltk/delete.py:24
+msgid "Delete Files"
+msgstr "Ezabatu fitxategiak"
+
+#: ../quodlibet/qltk/delete.py:33 ../quodlibet/qltk/delete.py:34
+msgid "_Move to Trash"
+msgstr "_Mugitu zakarrontzira"
+
+#: ../quodlibet/qltk/delete.py:52 ../quodlibet/qltk/delete.py:53
+msgid "Permanently delete this file?"
+msgstr "Betirako ezabatu fitxategi hau?"
+
+#: ../quodlibet/qltk/delete.py:54 ../quodlibet/qltk/delete.py:55
+msgid "Permanently delete these files?"
+msgstr "Betirako ezabatu fitxategi hauek?"
+
+#: ../quodlibet/qltk/delete.py:59
+#, python-format
+msgid "%(title)s and %(count)d more..."
+msgid_plural "%(title)s and %(count)d more..."
+msgstr[0] "%(title)s eta %(count)d gehiago..."
+msgstr[1] "%(title)s eta %(count)d gehiago..."
+
+#: ../quodlibet/qltk/delete.py:90 ../quodlibet/qltk/delete.py:89
+#, python-format
+msgid "Moving %(current)d/%(total)d."
+msgstr "Mugitzen: %(current)d/%(total)d."
+
+#: ../quodlibet/qltk/delete.py:92 ../quodlibet/qltk/delete.py:91
+#, python-format
+msgid "Deleting %(current)d/%(total)d."
+msgstr "Ezabatzen: %(current)d/%(total)d."
+
+#: ../quodlibet/qltk/delete.py:105 ../quodlibet/qltk/delete.py:104
+#, fuzzy
+msgid "Unable to move to trash"
+msgstr "Ezin da iPod datu-basea gorde"
+
+#: ../quodlibet/qltk/delete.py:106 ../quodlibet/qltk/delete.py:105
+#, fuzzy, python-format
+msgid "Moving <b>%s</b> to the trash failed."
+msgstr "<b>%s</b> ebazteak huts egin du."
+
+#: ../quodlibet/qltk/delete.py:123 ../quodlibet/qltk/delete.py:122
+msgid "Unable to delete file"
+msgstr "Ezin da fitxategia ezabatu"
+
+#: ../quodlibet/qltk/delete.py:124 ../quodlibet/qltk/delete.py:123
+#, python-format
+msgid "Deleting <b>%s</b> failed."
+msgstr "Huts <b>%s</b> ezabatzean."
+
+#: ../quodlibet/qltk/downloader.py:33 ../quodlibet/qltk/downloader.py:35
+msgid "Downloads"
+msgstr "Deskargak"
+
+#: ../quodlibet/qltk/downloader.py:47 ../quodlibet/qltk/downloader.py:49
+msgid "Filename"
+msgstr "Fitxategi-izena"
+
+#: ../quodlibet/qltk/downloader.py:57 ../quodlibet/qltk/downloader.py:59
+msgid "Size"
+msgstr "Tamaina"
+
+#: ../quodlibet/qltk/downloader.py:62 ../quodlibet/qltk/downloader.py:64
+msgid "Queued"
+msgstr "Ilaran"
+
+#: ../quodlibet/qltk/_editpane.py:82 ../quodlibet/qltk/_editpane.py:83
+msgid "Path Patterns"
+msgstr "Bide patroiak"
+
+#: ../quodlibet/qltk/_editpane.py:83 ../quodlibet/qltk/_editpane.py:84
+#, fuzzy
+msgid "Edit saved patterns..."
+msgstr "Editatu gordetako balioak..."
+
+#: ../quodlibet/qltk/_editpane.py:85 ../quodlibet/qltk/tracknumbers.py:44
+#: ../quodlibet/qltk/_editpane.py:86
+msgid "_Preview"
+msgstr "_Aurreikusi"
+
+#: ../quodlibet/qltk/_editpane.py:107
+msgid "_More options..."
+msgstr "_Aukera gehiago..."
+
+#: ../quodlibet/qltk/edittags.py:41 ../quodlibet/qltk/edittags.py:52
+#: ../quodlibet/qltk/edittags.py:42 ../quodlibet/qltk/edittags.py:53
+#, python-format
+msgid "missing from %d song"
+msgid_plural "missing from %d songs"
+msgstr[0] "abesti %d-etan falta da"
+msgstr[1] "%d absetitan falta da"
+
+#: ../quodlibet/qltk/edittags.py:45 ../quodlibet/qltk/edittags.py:49
+#: ../quodlibet/qltk/edittags.py:46 ../quodlibet/qltk/edittags.py:50
+#, python-format
+msgid "different across %d song"
+msgid_plural "different across %d songs"
+msgstr[0] "desberdina kanta %d-etan"
+msgstr[1] "desberdina %d kantetan"
+
+#: ../quodlibet/qltk/edittags.py:144 ../quodlibet/qltk/edittags.py:145
+msgid "Split into _Multiple Values"
+msgstr "Zatitu _hainbat baliotan"
+
+#: ../quodlibet/qltk/edittags.py:163 ../quodlibet/qltk/edittags.py:164
+msgid "Split Disc out of _Album"
+msgstr "Atera diskoa _albumetik"
+
+#: ../quodlibet/qltk/edittags.py:179 ../quodlibet/qltk/edittags.py:180
+msgid "Split _Version out of Title"
+msgstr "Atera _bertsioa izenburutik"
+
+#: ../quodlibet/qltk/edittags.py:214 ../quodlibet/qltk/edittags.py:215
+msgid "Split Arranger out of Ar_tist"
+msgstr "Atera moldatzailea ar_tistatik"
+
+#: ../quodlibet/qltk/edittags.py:219 ../quodlibet/qltk/edittags.py:220
+msgid "Split _Performer out of Artist"
+msgstr "Atera _interpretea atistatik"
+
+#: ../quodlibet/qltk/edittags.py:225 ../quodlibet/qltk/edittags.py:226
+#, fuzzy
+msgid "Split _Performer out of Title"
+msgstr "Atera _interpretea atistatik"
+
+#: ../quodlibet/qltk/edittags.py:231 ../quodlibet/qltk/edittags.py:232
+#, fuzzy
+msgid "Split _Originalartist out of Title"
+msgstr "Atera _bertsioa izenburutik"
+
+#: ../quodlibet/qltk/edittags.py:238 ../quodlibet/qltk/edittags.py:239
+msgid "Add a Tag"
+msgstr "Gehitu etiketa bat"
+
+#: ../quodlibet/qltk/edittags.py:255 ../quodlibet/qltk/edittags.py:257
+msgid "_Tag:"
+msgstr "E_tiketa:"
+
+#. Translators: translate only to override the text
+#. for the tag "save" button
+#: ../quodlibet/qltk/edittags.py:361 ../quodlibet/qltk/edittags.py:363
+msgid "ql-save"
+msgstr "Gorde"
+
+#. Translators: translate only to override the  for the tag "revert" button
+#: ../quodlibet/qltk/edittags.py:363 ../quodlibet/qltk/edittags.py:365
+#, fuzzy
+msgid "ql-revert"
+msgstr "E_zabatu bilduma"
+
+#: ../quodlibet/qltk/edittags.py:372 ../quodlibet/qltk/edittags.py:374
+msgid "Edit Tags"
+msgstr "Editatu etiketak"
+
+#: ../quodlibet/qltk/edittags.py:379 ../quodlibet/qltk/edittags.py:381
+msgid "Write"
+msgstr "Idatzi"
+
+#: ../quodlibet/qltk/edittags.py:591 ../quodlibet/qltk/edittags.py:592
+msgid "Unable to add tag"
+msgstr "Ezin da etiketa gehitu"
+
+#: ../quodlibet/qltk/edittags.py:592 ../quodlibet/qltk/edittags.py:593
+#, python-format
+msgid ""
+"Unable to add <b>%s</b>\n"
+"\n"
+"The files currently selected do not support multiple values."
+msgstr ""
+"Ezin da <b>%s</b> gehitu\n"
+"\n"
+"Unean hautatutako fitxategiak ez ditu balio anitz onartzen."
+
+#. Can't remove the old tag.
+#. Can't add the new tag.
+#: ../quodlibet/qltk/edittags.py:617 ../quodlibet/qltk/edittags.py:773
+#: ../quodlibet/qltk/edittags.py:780 ../quodlibet/qltk/tagsfrompath.py:173
+#: ../quodlibet/util/__init__.py:634 ../quodlibet/util/tags.py:131
+#: ../quodlibet/qltk/edittags.py:618 ../quodlibet/qltk/edittags.py:774
+#: ../quodlibet/qltk/edittags.py:781
+msgid "Invalid tag"
+msgstr "Okerreko etiketa"
+
+#: ../quodlibet/qltk/edittags.py:618 ../quodlibet/qltk/edittags.py:774
+#: ../quodlibet/qltk/edittags.py:781 ../quodlibet/qltk/tagsfrompath.py:174
+#: ../quodlibet/qltk/edittags.py:619 ../quodlibet/qltk/edittags.py:775
+#: ../quodlibet/qltk/edittags.py:782
+#, python-format
+msgid ""
+"Invalid tag <b>%s</b>\n"
+"\n"
+"The files currently selected do not support editing this tag."
+msgstr ""
+"<b>%s</b> okerreko etiketa\n"
+"\n"
+"Unean hautatutako fitxategiak ez du ha editatzea onartzen."
+
+#: ../quodlibet/qltk/edittags.py:669 ../quodlibet/qltk/tagsfrompath.py:236
+#: ../quodlibet/qltk/tracknumbers.py:118 ../quodlibet/qltk/edittags.py:670
+msgid "Tag may not be accurate"
+msgstr "Etiketa ez zehatza izatea liteke"
+
+#: ../quodlibet/qltk/edittags.py:670 ../quodlibet/qltk/tagsfrompath.py:237
+#: ../quodlibet/qltk/tracknumbers.py:119 ../quodlibet/qltk/edittags.py:671
+#, python-format
+msgid ""
+"<b>%s</b> changed while the program was running. Saving without refreshing "
+"your library may overwrite other changes to the song.\n"
+"\n"
+"Save this song anyway?"
+msgstr ""
+"<b>%s</b> aldatu egin da programa martxan zegoela. Liburutegia freskatu gabe "
+"gordetzeak abestiaren beste aldaketa batzuk gainidatzi ditzake.\n"
+"\n"
+"Gorde abesti hau hala ere?"
+
+#: ../quodlibet/qltk/edittags.py:728 ../quodlibet/qltk/tracknumbers.py:132
+#: ../quodlibet/qltk/edittags.py:729
+msgid "Unable to save song"
+msgstr "Ezin da abestia gorde"
+
+#: ../quodlibet/qltk/edittags.py:729 ../quodlibet/qltk/tagsfrompath.py:263
+#: ../quodlibet/qltk/tracknumbers.py:133 ../quodlibet/util/songwrapper.py:97
+#: ../quodlibet/qltk/edittags.py:730 ../quodlibet/util/songwrapper.py:99
+#, python-format
+msgid ""
+"Saving <b>%s</b> failed. The file may be read-only, corrupted, or you do not "
+"have permission to edit it."
+msgstr ""
+"Huts <b>%s</b> gordetzean. Fitxategia irakurketa soilekoa izan daiteke, "
+"hondaturik egon edo zuk berau editatzeko baimenik ez izatea izan liteke."
+
+#: ../quodlibet/qltk/edittags.py:753 ../quodlibet/qltk/edittags.py:791
+#: ../quodlibet/qltk/edittags.py:754 ../quodlibet/qltk/edittags.py:792
+msgid "Invalid value"
+msgstr "Okerreko balioa"
+
+#: ../quodlibet/qltk/edittags.py:754 ../quodlibet/qltk/edittags.py:792
+#: ../quodlibet/qltk/edittags.py:755 ../quodlibet/qltk/edittags.py:793
+#, python-format
+msgid ""
+"Invalid value: <b>%(value)s</b>\n"
+"\n"
+"%(error)s"
+msgstr ""
+"Okerreko balioa: <b>%(value)s</b>\n"
+"\n"
+"%(error)s"
+
+#: ../quodlibet/qltk/exfalsowindow.py:78
+#: ../quodlibet/qltk/quodlibetwindow.py:467 ../quodlibet/qltk/songsmenu.py:195
+#: ../quodlibet/qltk/exfalsowindow.py:80
+#: ../quodlibet/qltk/quodlibetwindow.py:450
+msgid "_Plugins"
+msgstr "_Pluginak"
+
+#: ../quodlibet/qltk/exfalsowindow.py:179 ../quodlibet/qltk/information.py:543
+#: ../quodlibet/util/collection.py:573 ../quodlibet/util/collection.py:599
+#: ../quodlibet/qltk/exfalsowindow.py:181 ../quodlibet/qltk/information.py:544
+#: ../quodlibet/util/collection.py:572 ../quodlibet/util/collection.py:598
+#, python-format
+msgid "%d song"
+msgid_plural "%d songs"
+msgstr[0] "kanta %d"
+msgstr[1] "%d kanta"
+
+#: ../quodlibet/qltk/exfalsowindow.py:216
+#: ../quodlibet/qltk/exfalsowindow.py:218
+msgid "Ex Falso Preferences"
+msgstr "Ex Falso hobespenak"
+
+#: ../quodlibet/qltk/exfalsowindow.py:226 ../quodlibet/qltk/prefs.py:411
+#: ../quodlibet/qltk/exfalsowindow.py:228 ../quodlibet/qltk/prefs.py:407
+msgid "Split _on:"
+msgstr "Zati_tu:"
+
+#: ../quodlibet/qltk/exfalsowindow.py:232 ../quodlibet/qltk/prefs.py:397
+#: ../quodlibet/qltk/exfalsowindow.py:234 ../quodlibet/qltk/prefs.py:393
+msgid "Show _programmatic tags"
+msgstr "Ikusi etiketa _programatikoak"
+
+#: ../quodlibet/qltk/exfalsowindow.py:236 ../quodlibet/qltk/prefs.py:458
+#: ../quodlibet/qltk/exfalsowindow.py:238 ../quodlibet/qltk/prefs.py:454
+msgid "Tag Editing"
+msgstr "Etiketa editatzea"
+
+#: ../quodlibet/qltk/filesel.py:55 ../quodlibet/qltk/filesel.py:56
+msgid "Folders"
+msgstr "Karpetak"
+
+#: ../quodlibet/qltk/filesel.py:137
+msgid "_New Folder..."
+msgstr "_Sortu karpeta..."
+
+#: ../quodlibet/qltk/filesel.py:146
+msgid "_Select All Subfolders"
+msgstr "__Hautatu azpikarpeta guztiak"
+
+#: ../quodlibet/qltk/filesel.py:209
+msgid "New Folder"
+msgstr "Sortu karpeta"
+
+#: ../quodlibet/qltk/filesel.py:209
+msgid "Enter a name for the new folder:"
+msgstr "Idatzi izen bat karpeta berriarentzat:"
+
+#: ../quodlibet/qltk/filesel.py:219
+msgid "Unable to create folder"
+msgstr "Ezinda karpeta sortu"
+
+#: ../quodlibet/qltk/filesel.py:234
+msgid "Unable to delete folder"
+msgstr "Ezin da karpeta ezabatu"
+
+#. Translators: As in "by Artist Name"
+#: ../quodlibet/qltk/info.py:36
+#, python-format
+msgid "by %s"
+msgstr "%s -ez"
+
+#: ../quodlibet/qltk/info.py:37 ../quodlibet/qltk/information.py:147
+#: ../quodlibet/qltk/information.py:443 ../quodlibet/qltk/information.py:148
+#: ../quodlibet/qltk/information.py:444
+#, python-format
+msgid "Disc %s"
+msgstr "%s diskoa"
+
+#: ../quodlibet/qltk/info.py:38 ../quodlibet/qltk/information.py:152
+#: ../quodlibet/qltk/information.py:153
+#, python-format
+msgid "Track %s"
+msgstr "%s pista"
+
+#: ../quodlibet/qltk/info.py:68 ../quodlibet/qltk/songsmenu.py:226
+msgid "_Add to Playlist"
+msgstr "_Gehitu erreprodukzio-zerrendara"
+
+#: ../quodlibet/qltk/info.py:86
+msgid "_Edit Display..."
+msgstr "_Editatu bistaratzea..."
+
+#: ../quodlibet/qltk/info.py:94 ../quodlibet/qltk/quodlibetwindow.py:480
+#: ../quodlibet/qltk/songsmenu.py:276 ../quodlibet/qltk/quodlibetwindow.py:463
+msgid "Edit _Tags"
+msgstr "Editatu etiketak"
+
+#: ../quodlibet/qltk/info.py:135
+msgid "Not playing"
+msgstr "Ez da erreproduzitzen"
+
+#: ../quodlibet/qltk/information.py:61 ../quodlibet/qltk/information.py:62
+msgid "_Clear Errors"
+msgstr "_Garbitu errorea"
+
+#: ../quodlibet/qltk/information.py:77 ../quodlibet/qltk/information.py:78
+msgid "No songs are selected."
+msgstr "Ez da abestirik hautatu."
+
+#: ../quodlibet/qltk/information.py:78 ../quodlibet/qltk/information.py:79
+msgid "No Songs"
+msgstr "Abestirik ez"
+
+#: ../quodlibet/qltk/information.py:92 ../quodlibet/qltk/information.py:322
+#: ../quodlibet/qltk/information.py:467 ../quodlibet/qltk/information.py:531
+#: ../quodlibet/qltk/information.py:93 ../quodlibet/qltk/information.py:323
+#: ../quodlibet/qltk/information.py:468 ../quodlibet/qltk/information.py:532
+msgid "Information"
+msgstr "Informazioa"
+
+#: ../quodlibet/qltk/information.py:96 ../quodlibet/qltk/information.py:97
+msgid "Lyrics"
+msgstr "Hitzak"
+
+#. Translators: Name of the warnings tab in the Output Log window
+#: ../quodlibet/qltk/information.py:106 ../quodlibet/util/dprint.py:195
+#: ../quodlibet/qltk/information.py:107
+msgid "Errors"
+msgstr "Erroreak"
+
+#: ../quodlibet/qltk/information.py:181 ../quodlibet/qltk/information.py:412
+#: ../quodlibet/util/tags.py:30 ../quodlibet/qltk/information.py:182
+#: ../quodlibet/qltk/information.py:413
+msgid "artist"
+msgstr "artista"
+
+#: ../quodlibet/qltk/information.py:183 ../quodlibet/qltk/information.py:414
+#: ../quodlibet/qltk/information.py:563 ../quodlibet/util/tags.py:146
+#: ../quodlibet/qltk/information.py:184 ../quodlibet/qltk/information.py:415
+#: ../quodlibet/qltk/information.py:564
+msgid "artists"
+msgstr "artistak"
+
+#: ../quodlibet/qltk/information.py:231 ../quodlibet/qltk/information.py:422
+#: ../quodlibet/util/tags.py:108 ../quodlibet/qltk/information.py:232
+#: ../quodlibet/qltk/information.py:423
+msgid "performers"
+msgstr "interpreteak"
+
+#: ../quodlibet/qltk/information.py:241 ../quodlibet/qltk/information.py:256
+#: ../quodlibet/qltk/songlist.py:111 ../quodlibet/qltk/information.py:242
+#: ../quodlibet/qltk/information.py:257 ../quodlibet/qltk/songlist.py:110
+msgid "Never"
+msgstr "Inoiz"
+
+#: ../quodlibet/qltk/information.py:243 ../quodlibet/qltk/information.py:244
+#, python-format
+msgid "%(n)d time"
+msgid_plural "%(n)d times"
+msgstr[0] "%(n)d-etan"
+msgstr[1] "%(n)d aldiz"
+
+#: ../quodlibet/qltk/information.py:263 ../quodlibet/util/tags.py:90
+#: ../quodlibet/qltk/information.py:264
+msgid "added"
+msgstr "gehiturik"
+
+#: ../quodlibet/qltk/information.py:264 ../quodlibet/util/tags.py:91
+#: ../quodlibet/qltk/information.py:265
+msgid "last played"
+msgstr "azken erreproduzitua"
+
+#: ../quodlibet/qltk/information.py:265 ../quodlibet/util/tags.py:101
+#: ../quodlibet/qltk/information.py:266
+msgid "plays"
+msgstr "erreproduzitzen"
+
+#: ../quodlibet/qltk/information.py:266 ../quodlibet/util/tags.py:102
+#: ../quodlibet/qltk/information.py:267
+msgid "skips"
+msgstr "salto"
+
+#: ../quodlibet/qltk/information.py:267 ../quodlibet/util/tags.py:109
+#: ../quodlibet/qltk/information.py:268
+msgid "rating"
+msgstr "balorazioa"
+
+#: ../quodlibet/qltk/information.py:293 ../quodlibet/qltk/information.py:294
+#, python-format
+msgid "%d kbps"
+msgstr "%d kbps"
+
+#: ../quodlibet/qltk/information.py:300 ../quodlibet/util/tags.py:106
+#: ../quodlibet/qltk/information.py:301
+msgid "length"
+msgstr "iraupena"
+
+#: ../quodlibet/qltk/information.py:301 ../quodlibet/util/tags.py:114
+#: ../quodlibet/qltk/information.py:302
+msgid "file size"
+msgstr "fitxategi tamaina"
+
+#: ../quodlibet/qltk/information.py:302 ../quodlibet/util/tags.py:100
+#: ../quodlibet/qltk/information.py:303
+msgid "modified"
+msgstr "eraldatua"
+
+#: ../quodlibet/qltk/information.py:304 ../quodlibet/util/tags.py:113
+#: ../quodlibet/qltk/information.py:305
+msgid "bitrate"
+msgstr "bit-tasa"
+
+#: ../quodlibet/qltk/information.py:315 ../quodlibet/qltk/properties.py:67
+#: ../quodlibet/qltk/renamefiles.py:99 ../quodlibet/qltk/tagsfrompath.py:190
+#: ../quodlibet/qltk/tracknumbers.py:56 ../quodlibet/qltk/information.py:316
+#: ../quodlibet/qltk/properties.py:69
+msgid "File"
+msgstr "Fitxategia"
+
+#: ../quodlibet/qltk/information.py:370 ../quodlibet/qltk/information.py:371
+#, python-format
+msgid "%d selected"
+msgid_plural "%d selected"
+msgstr[0] "%d hautatua"
+msgstr[1] "%d hautatuak"
+
+#: ../quodlibet/qltk/information.py:383 ../quodlibet/qltk/information.py:384
+#, python-format
+msgid "Produced by %s"
+msgstr "%s-ek sortua"
+
+#: ../quodlibet/qltk/information.py:420 ../quodlibet/util/tags.py:46
+#: ../quodlibet/qltk/information.py:421
+msgid "performer"
+msgstr "interpretea"
+
+#: ../quodlibet/qltk/information.py:453 ../quodlibet/qltk/information.py:454
+msgid "Track unavailable"
+msgstr "Pista erabilezina"
+
+#: ../quodlibet/qltk/information.py:460 ../quodlibet/qltk/information.py:461
+msgid "Track List"
+msgstr "Pista zerrenda"
+
+#: ../quodlibet/qltk/information.py:503 ../quodlibet/qltk/information.py:579
+#: ../quodlibet/qltk/information.py:504 ../quodlibet/qltk/information.py:580
+#, python-format
+msgid "%d song with no album"
+msgid_plural "%d songs with no album"
+msgstr[0] "kanta %d album gabe"
+msgstr[1] "%d kanta album gabe"
+
+#: ../quodlibet/qltk/information.py:507 ../quodlibet/qltk/information.py:508
+msgid "Selected Discography"
+msgstr "Hautatu diskografia"
+
+#: ../quodlibet/qltk/information.py:560 ../quodlibet/qltk/information.py:561
+#, python-format
+msgid "%d song with no artist"
+msgid_plural "%d songs with no artist"
+msgstr[0] "abesti %d artista gabe"
+msgstr[1] "%d abesti artista gabe"
+
+#: ../quodlibet/qltk/information.py:582 ../quodlibet/util/tags.py:147
+#: ../quodlibet/qltk/information.py:583
+msgid "albums"
+msgstr "album"
+
+#: ../quodlibet/qltk/information.py:597 ../quodlibet/qltk/information.py:598
+msgid "Total length:"
+msgstr "Iraupena guztira:"
+
+#: ../quodlibet/qltk/information.py:601 ../quodlibet/qltk/information.py:602
+msgid "Total size:"
+msgstr "Tamaina guztira:"
+
+#: ../quodlibet/qltk/information.py:604 ../quodlibet/qltk/information.py:605
+msgid "Files"
+msgstr "Fixategiak"
+
+#: ../quodlibet/qltk/logging.py:12
+msgid "Output Log"
+msgstr "Erregistro irteera"
+
+#: ../quodlibet/qltk/lyrics.py:32 ../quodlibet/qltk/lyrics.py:33
+msgid "_Download"
+msgstr "_Deskargatu"
+
+#. buffer.set_text(_("No lyrics found.\n\nYou can click the "
+#. "Download button to have Quod Libet search "
+#. "for lyrics online.  You can also enter them "
+#. "yourself and click save."))
+#: ../quodlibet/qltk/lyrics.py:67 ../quodlibet/qltk/lyrics.py:106
+#: ../quodlibet/qltk/lyrics.py:71 ../quodlibet/qltk/lyrics.py:110
+msgid "No lyrics found for this song."
+msgstr "Ez da kanta honen letrarik aurkitu."
+
+#: ../quodlibet/qltk/lyrics.py:76 ../quodlibet/qltk/lyrics.py:80
+msgid "Searching for lyrics..."
+msgstr "Letrak bilatzen..."
+
+#: ../quodlibet/qltk/lyrics.py:98 ../quodlibet/qltk/lyrics.py:102
+msgid "Unable to download lyrics."
+msgstr "Ezin dira letrak deskargatu."
+
+#: ../quodlibet/qltk/msg.py:55 ../quodlibet/qltk/msg.py:54
+msgid "Discard tag changes?"
+msgstr "Baztertu etiketa aldaketak?"
+
+#: ../quodlibet/qltk/msg.py:56 ../quodlibet/qltk/msg.py:55
+msgid ""
+"Tags have been changed but not saved. Save these files, or revert and "
+"discard changes?"
+msgstr ""
+"Etiketak aldatu egin dira baina ez gorde. Fitxategi hauek gorde edo atzera "
+"egin eta aldaketa baztertu?"
+
+#: ../quodlibet/qltk/notif.py:177 ../quodlibet/qltk/notif.py:179
+msgid "Active tasks"
+msgstr "Lan aktiboak"
+
+#: ../quodlibet/qltk/notif.py:183 ../quodlibet/qltk/notif.py:185
+#, python-format
+msgid "%d tasks running"
+msgstr "Lan aktiboak: %d"
+
+#: ../quodlibet/qltk/playorder.py:18
+msgid "_Unknown"
+msgstr "_Ezezaguna"
+
+#: ../quodlibet/qltk/playorder.py:70
+msgid "In Order"
+msgstr "Ordenean"
+
+#: ../quodlibet/qltk/playorder.py:71
+msgid "_In Order"
+msgstr "_Ordenean"
+
+#: ../quodlibet/qltk/playorder.py:130
+msgid "Shuffle"
+msgstr "Ausaz"
+
+#: ../quodlibet/qltk/playorder.py:152
+msgid "Weighted"
+msgstr "Iraupena"
+
+#: ../quodlibet/qltk/playorder.py:153
+msgid "_Weighted"
+msgstr "_Iraupena"
+
+#: ../quodlibet/qltk/playorder.py:172
+msgid "One Song"
+msgstr "Abesti bat"
+
+#: ../quodlibet/qltk/playorder.py:173
+msgid "_One Song"
+msgstr "_Abesti bat"
+
+#: ../quodlibet/qltk/pluginwin.py:28 ../quodlibet/qltk/pluginwin.py:64
+msgid "Plugin Errors"
+msgstr "Plugin erroreak"
+
+#: ../quodlibet/qltk/pluginwin.py:80 ../quodlibet/qltk/pluginwin.py:115
+#, fuzzy
+msgid "Plugins"
+msgstr "_Pluginak"
+
+#: ../quodlibet/qltk/pluginwin.py:156 ../quodlibet/qltk/pluginwin.py:191
+msgid "Show _Errors"
+msgstr "Ikusi erroreak"
+
+#: ../quodlibet/qltk/pluginwin.py:259 ../quodlibet/qltk/pluginwin.py:292
+#, fuzzy
+msgid "Version:"
+msgstr "bertsioa"
+
+#: ../quodlibet/qltk/pluginwin.py:345 ../quodlibet/qltk/pluginwin.py:378
+msgid "Enabled"
+msgstr "Gaitua"
+
+#: ../quodlibet/qltk/pluginwin.py:346 ../quodlibet/qltk/pluginwin.py:379
+msgid "Disabled"
+msgstr "Desgaitua"
+
+#: ../quodlibet/qltk/pluginwin.py:352 ../quodlibet/qltk/pluginwin.py:385
+msgid "No category"
+msgstr "Kategoria gabe"
+
+#: ../quodlibet/qltk/pluginwin.py:356 ../quodlibet/qltk/pluginwin.py:389
+msgid "No plugins found."
+msgstr "Ez da pluginik aurkitu."
+
+#: ../quodlibet/qltk/prefs.py:36
+msgid "_Disc"
+msgstr "_Diskoa"
+
+#: ../quodlibet/qltk/prefs.py:37
+msgid "_Track"
+msgstr "_Pista"
+
+#: ../quodlibet/qltk/prefs.py:38
+#, fuzzy
+msgid "Grou_ping"
+msgstr "taldekatzea"
+
+#: ../quodlibet/qltk/prefs.py:41
+msgid "Al_bum"
+msgstr "Al_buma"
+
+#: ../quodlibet/qltk/prefs.py:46
+msgid "_Filename"
+msgstr "_Fitxategi-izena"
+
+#: ../quodlibet/qltk/prefs.py:48
+msgid "_Length"
+msgstr "_Iraupena"
+
+#: ../quodlibet/qltk/prefs.py:55
+msgid "Song List"
+msgstr "Abesti zerrenda"
+
+#: ../quodlibet/qltk/prefs.py:59
+msgid "_Jump to playing song automatically"
+msgstr "_Salto erreproduzitzen den abestira automatikoki"
+
+#: ../quodlibet/qltk/prefs.py:61
+msgid "When the playing song changes, scroll to it in the song list"
+msgstr ""
+"Erreproduzitzen ari den abestia aldatzean, joan abesti zerrendan uneko "
+"abestiraino"
+
+#: ../quodlibet/qltk/prefs.py:64
+msgid "Behavior"
+msgstr "Portaera"
+
+#: ../quodlibet/qltk/prefs.py:88
+msgid "_Others:"
+msgstr "_Besteak:"
+
+#. Stock edit doesn't have ellipsis chars.
+#: ../quodlibet/qltk/prefs.py:93
+#, fuzzy
+msgid "_Edit..."
+msgstr "_Editatu bistaratzea..."
+
+#: ../quodlibet/qltk/prefs.py:95
+msgid "Add or remove additional column headers"
+msgstr "Gehitu edo ezabatu informazio gehigarriko zutabeak"
+
+#: ../quodlibet/qltk/prefs.py:103
+msgid "Visible Columns"
+msgstr "Zutabe ikusgarriak"
+
+#: ../quodlibet/qltk/prefs.py:109 ../quodlibet/qltk/prefs.py:108
+#, fuzzy
+msgid "Artist includes all _people"
+msgstr "Sarezko _bilaketa jendea barneratuz"
+
+#: ../quodlibet/qltk/prefs.py:113 ../quodlibet/qltk/prefs.py:110
+msgid "Filename includes _folder"
+msgstr "Fitxategi-izenak _karpeta barneratzen du"
+
+#: ../quodlibet/qltk/prefs.py:136 ../quodlibet/qltk/prefs.py:132
+#, fuzzy
+msgid "Column Preferences"
+msgstr "Hobespenak"
+
+#: ../quodlibet/qltk/prefs.py:142 ../quodlibet/qltk/prefs.py:138
+msgid "Apply current configuration to song list, adding new columns to the end"
+msgstr ""
+"Ezarri oraingo konfigurazioa zerrendari, zutabe berriak bukaeran jarriz"
+
+#: ../quodlibet/qltk/prefs.py:196 ../quodlibet/qltk/prefs.py:192
+msgid "Extra Columns"
+msgstr "Zutabe gehigarriak"
+
+#: ../quodlibet/qltk/prefs.py:205 ../quodlibet/qltk/prefs.py:201
+msgid "Browsers"
+msgstr "Nabigatzaileak"
+
+#: ../quodlibet/qltk/prefs.py:210 ../quodlibet/qltk/prefs.py:206
+msgid "_Global filter:"
+msgstr "Iragazki na_gusia:"
+
+#: ../quodlibet/qltk/prefs.py:215 ../quodlibet/qltk/prefs.py:211
+msgid "Apply this query in addition to all others"
+msgstr "Ezarri bilaketa hau besteei gehituz"
+
+#: ../quodlibet/qltk/prefs.py:221 ../quodlibet/qltk/prefs.py:217
+msgid "Search after _typing"
+msgstr "Bilatu ida_tzi ondoren"
+
+#: ../quodlibet/qltk/prefs.py:224 ../quodlibet/qltk/prefs.py:220
+msgid "Show search results after the user stops typing."
+msgstr ""
+"Bistarazi bilaketa emaitzak erabiltzaileak tekleatzeari utzi bezain laster."
+
+#. Translators: The heading of the preference group, no action
+#: ../quodlibet/qltk/prefs.py:227 ../quodlibet/qltk/prefs.py:223
+#, fuzzy
+msgid "heading|Search"
+msgstr "Bilatu"
+
+#: ../quodlibet/qltk/prefs.py:232 ../quodlibet/qltk/prefs.py:228
+msgid "Confirm _multiple ratings"
+msgstr "Berretsi balorazio a_nitz"
+
+#: ../quodlibet/qltk/prefs.py:234 ../quodlibet/qltk/prefs.py:230
+#, fuzzy
+msgid ""
+"Ask for confirmation before changing the rating of multiple songs at once"
+msgstr "Berrespena eskatu abesti anitzen balorazioa batera aldatu aurretik"
+
+#: ../quodlibet/qltk/prefs.py:237 ../quodlibet/qltk/prefs.py:233
+msgid "Enable _one-click ratings"
+msgstr "Gaitu klik-bakarreko balorazioak"
+
+#: ../quodlibet/qltk/prefs.py:239 ../quodlibet/qltk/prefs.py:235
+#, fuzzy
+msgid "Enable rating by clicking on the rating column in the song list"
+msgstr "Balorazio gaitu abesti zerrendak balorazio zutabea klikatuaz"
+
+#: ../quodlibet/qltk/prefs.py:245 ../quodlibet/qltk/prefs.py:461
+#: ../quodlibet/qltk/prefs.py:241 ../quodlibet/qltk/prefs.py:457
+msgid "Ratings"
+msgstr "Balorazioak"
+
+#: ../quodlibet/qltk/prefs.py:250 ../quodlibet/qltk/prefs.py:246
+msgid "_Use rounded corners on thumbnails"
+msgstr "_Erabili borobildutako ertzak argazkitxoentzat"
+
+#: ../quodlibet/qltk/prefs.py:252 ../quodlibet/qltk/prefs.py:248
+msgid ""
+"Round the corners of album artwork thumbnail images. May require restart to "
+"take effect."
+msgstr ""
+"Borobildu album arte-lan argazkitxo irudiaren ertzak. Berrabiarazte behar "
+"dezake eragin izateko."
+
+#. Filename choice algorithm config
+#: ../quodlibet/qltk/prefs.py:257 ../quodlibet/qltk/prefs.py:253
+msgid "Prefer _embedded art"
+msgstr "Hobetsi album arte lan _txertatuak"
+
+#: ../quodlibet/qltk/prefs.py:261 ../quodlibet/qltk/prefs.py:257
+msgid ""
+"Choose to use artwork embedded in the audio (where available) over other "
+"sources"
+msgstr "Aukeratu album arte lan txertatuak hobestea, dagoenean"
+
+#: ../quodlibet/qltk/prefs.py:266 ../quodlibet/qltk/prefs.py:262
+msgid "_Force image filename:"
+msgstr "_Ezarritako irudiaren izena:"
+
+#: ../quodlibet/qltk/prefs.py:272 ../quodlibet/qltk/prefs.py:268
+msgid "The album art image file to use when forced"
+msgstr "Album arte lanaren irudia erabiltzeko, izena ezartzen denean"
+
+#: ../quodlibet/qltk/prefs.py:281 ../quodlibet/qltk/prefs.py:277
+#, fuzzy
+msgid "Album Art"
+msgstr "Album zerrenda"
+
+#: ../quodlibet/qltk/prefs.py:299 ../quodlibet/qltk/prefs.py:295
+#, fuzzy
+msgid "Playback"
+msgstr "Gelditu erreproduzitzeaz"
+
+#: ../quodlibet/qltk/prefs.py:304 ../quodlibet/qltk/prefs.py:300
+#, fuzzy
+msgid "Output Configuration"
+msgstr "Erregistro irteera"
+
+#: ../quodlibet/qltk/prefs.py:315 ../quodlibet/qltk/prefs.py:311
+msgid ""
+"If no Replay Gain information is available for a song, scale the volume by "
+"this value"
+msgstr ""
+"Ez badago erreprodukzio argibiderik kanta batentzat, bidertu bolumena balio "
+"hau erabiliaz"
+
+#: ../quodlibet/qltk/prefs.py:318 ../quodlibet/qltk/prefs.py:314
+#, fuzzy
+msgid "_Fall-back gain (dB):"
+msgstr "Lehenetsiriko irabazia (dB):"
+
+#: ../quodlibet/qltk/prefs.py:329 ../quodlibet/qltk/prefs.py:325
+msgid ""
+"Scale volume for all songs by this value, as long as the result will not clip"
+msgstr ""
+"Biderkatu abesti guztien bolumena balio honez, beti mozketak sortzen ez "
+"baditu"
+
+#: ../quodlibet/qltk/prefs.py:332 ../quodlibet/qltk/prefs.py:328
+#, fuzzy
+msgid "_Pre-amp gain (dB):"
+msgstr "Aurre-amp irabazia (dB):"
+
+#: ../quodlibet/qltk/prefs.py:337 ../quodlibet/qltk/prefs.py:333
+msgid "_Enable Replay Gain volume adjustment"
+msgstr "_Gaitu erreprodukzio irabazte bolumen doitzea"
+
+#: ../quodlibet/qltk/prefs.py:362 ../quodlibet/qltk/prefs.py:358
+msgid "Replay Gain Volume Adjustment"
+msgstr "Erreprodukzio bolumen irabazi doitzea"
+
+#: ../quodlibet/qltk/prefs.py:385 ../quodlibet/qltk/prefs.py:381
+#, fuzzy
+msgid "Tags"
+msgstr "Editatu etiketak"
+
+#: ../quodlibet/qltk/prefs.py:390 ../quodlibet/qltk/prefs.py:386
+#, fuzzy
+msgid "Auto-save tag changes"
+msgstr "Baztertu etiketa aldaketak?"
+
+#: ../quodlibet/qltk/prefs.py:393 ../quodlibet/qltk/prefs.py:389
+msgid "Save changes to tags without confirmation when editing multiple files"
+msgstr ""
+"Gorde aldaketak baiespen indibidualarik eskatu gabe fitxategi asko editatzen "
+"denean"
+
+#: ../quodlibet/qltk/prefs.py:400 ../quodlibet/qltk/prefs.py:396
+msgid ""
+"Access all tags, including machine-generated ones e.g. MusicBrainz or Replay "
+"Gain tags"
+msgstr ""
+"Atzitu etiketa guztiak, automatikoki sortuak barne: MusicBrainz edo "
+"ReplayGain, besteak beste"
+
+#: ../quodlibet/qltk/prefs.py:409 ../quodlibet/qltk/prefs.py:405
+msgid ""
+"A list of separators to use when splitting tag values. The list is space-"
+"separated"
+msgstr ""
+"Etiketatik baloreak bereizterakoan erabil daitezkeen bereizle zerrenda "
+"(komaz bereiztuta)."
+
+#: ../quodlibet/qltk/prefs.py:428 ../quodlibet/qltk/prefs.py:424
+msgid ""
+"Bayesian Average factor (C) for aggregated ratings.\n"
+"0 means a conventional average, higher values mean that albums with few "
+"tracks will have less extreme ratings. Changing this value triggers a re-"
+"calculation for all albums."
+msgstr ""
+"Erantsitako balorazioa osatzeko Batezbesteko Bayesianaren faktorea (C).\n"
+"0k ohiko batezbesteko esan nahi du, balore handiagok esan nahi dute \n"
+"pista gutxiko albumek puntuazio estremo gutxiago izango dutela.\n"
+"Balore hau aldatutakoan, album guztientzat birkalkulatzea abiaraziko da."
+
+#: ../quodlibet/qltk/prefs.py:434 ../quodlibet/qltk/prefs.py:430
+msgid "_Bayesian averaging amount:"
+msgstr "_Batezbesteko Bayesianaren kopurua:"
+
+#: ../quodlibet/qltk/prefs.py:442 ../quodlibet/qltk/prefs.py:438
+msgid "Save ratings and play _counts"
+msgstr "Gorde balorazio eta erreprodukzio _kontaketak"
+
+#: ../quodlibet/qltk/prefs.py:446 ../quodlibet/qltk/prefs.py:442
+msgid "_Email:"
+msgstr "_Eposta:"
+
+#: ../quodlibet/qltk/prefs.py:448 ../quodlibet/qltk/prefs.py:444
+msgid "Ratings and play counts will be set for this email address"
+msgstr ""
+"Balorazio eta erreprodukzio kontuak ezarriko dira posta helbide honentzat"
+
+#: ../quodlibet/qltk/prefs.py:475 ../quodlibet/qltk/prefs.py:471
+#, fuzzy
+msgid "Updating for new ratings"
+msgstr "_Kate berria"
+
+#: ../quodlibet/qltk/prefs.py:485 ../quodlibet/qltk/prefs.py:481
+msgid "_Refresh library on start"
+msgstr "F_reskatu liburutegia abiaraztean"
+
+#: ../quodlibet/qltk/prefs.py:499 ../quodlibet/qltk/prefs.py:495
+#, fuzzy
+msgid "Refresh Library"
+msgstr "_Freskatu liburutegia"
+
+#: ../quodlibet/qltk/prefs.py:507 ../quodlibet/qltk/prefs.py:503
+#, fuzzy
+msgid "Scan Directories"
+msgstr "Arakatu _direktorioak"
+
+#: ../quodlibet/qltk/prefs.py:516 ../quodlibet/qltk/prefs.py:512
+#, fuzzy
+msgid "Preferences"
+msgstr "Hobespenak"
+
+#: ../quodlibet/qltk/properties.py:139 ../quodlibet/qltk/properties.py:141
+#: ../quodlibet/qltk/properties.py:143
+msgid "Properties"
+msgstr "Propietateak"
+
+#: ../quodlibet/qltk/queue.py:41 ../quodlibet/qltk/quodlibetwindow.py:557
+#: ../quodlibet/qltk/quodlibetwindow.py:540
+msgid "_Queue"
+msgstr "_Ilara"
+
+#: ../quodlibet/qltk/queue.py:49
+msgid "Remove all songs from the queue"
+msgstr "Kendu ilarako abesti guztiak"
+
+#: ../quodlibet/qltk/queue.py:59
+msgid "_Random"
+msgstr "_Ausaz"
+
+#: ../quodlibet/qltk/quodlibetwindow.py:179
+#: ../quodlibet/qltk/quodlibetwindow.py:166
+msgid "_Order:"
+msgstr "_Ordena:"
+
+#: ../quodlibet/qltk/quodlibetwindow.py:187
+#: ../quodlibet/qltk/quodlibetwindow.py:174
+msgid "_Repeat"
+msgstr "E_rrepikatu"
+
+#: ../quodlibet/qltk/quodlibetwindow.py:188
+#: ../quodlibet/qltk/quodlibetwindow.py:175
+msgid "Restart the playlist when finished"
+msgstr "Berriz hasi erreprodukzio-zerrenda amaitzean"
+
+#: ../quodlibet/qltk/quodlibetwindow.py:406
+#: ../quodlibet/qltk/quodlibetwindow.py:389
+msgid "Unable to add songs"
+msgstr "Ezin dira abestiak gehitu"
+
+#: ../quodlibet/qltk/quodlibetwindow.py:407
+#: ../quodlibet/qltk/quodlibetwindow.py:857
+#: ../quodlibet/qltk/quodlibetwindow.py:390
+#: ../quodlibet/qltk/quodlibetwindow.py:840
+#, python-format
+msgid "<b>%s</b> uses an unsupported protocol."
+msgstr "<b>%s</b>k onartzen ez den protokolo bat erabiltzen du."
+
+#: ../quodlibet/qltk/quodlibetwindow.py:457
+#: ../quodlibet/qltk/quodlibetwindow.py:440
+msgid "_Music"
+msgstr "_Musika"
+
+#: ../quodlibet/qltk/quodlibetwindow.py:458
+#: ../quodlibet/qltk/quodlibetwindow.py:441
+msgid "_Add a Folder..."
+msgstr "_Gehitu karpeta bat..."
+
+#: ../quodlibet/qltk/quodlibetwindow.py:460
+#: ../quodlibet/qltk/quodlibetwindow.py:443
+msgid "_Add a File..."
+msgstr "_Gehitu fitxategi bat..."
+
+#: ../quodlibet/qltk/quodlibetwindow.py:462
+#: ../quodlibet/qltk/quodlibetwindow.py:445
+msgid "_Add a Location..."
+msgstr "_Gehitu kokapen bat..."
+
+#: ../quodlibet/qltk/quodlibetwindow.py:464
+#: ../quodlibet/qltk/quodlibetwindow.py:447
+msgid "_Browse Library"
+msgstr "_Arakatu liburutegia"
+
+#: ../quodlibet/qltk/quodlibetwindow.py:470
+#: ../quodlibet/qltk/quodlibetwindow.py:453
+msgid "_Filters"
+msgstr "_Iragazkia"
+
+#: ../quodlibet/qltk/quodlibetwindow.py:472
+#: ../quodlibet/qltk/quodlibetwindow.py:455
+#, fuzzy
+msgid "Recently _Played"
+msgstr "_Inoiz ez erreproduzituak"
+
+#: ../quodlibet/qltk/quodlibetwindow.py:474
+#: ../quodlibet/qltk/quodlibetwindow.py:457
+msgid "Recently _Added"
+msgstr "Duela gutxi _gehituak"
+
+#: ../quodlibet/qltk/quodlibetwindow.py:476
+#: ../quodlibet/qltk/quodlibetwindow.py:459
+msgid "_Top 40"
+msgstr "40 gehien e_rabiliak"
+
+#: ../quodlibet/qltk/quodlibetwindow.py:479
+#: ../quodlibet/qltk/quodlibetwindow.py:462
+msgid "_Control"
+msgstr "_Kontrola"
+
+#: ../quodlibet/qltk/quodlibetwindow.py:485
+#: ../quodlibet/qltk/quodlibetwindow.py:468
+msgid "_Jump to Playing Song"
+msgstr "_Salto erreproduzitzen den abestira"
+
+#: ../quodlibet/qltk/quodlibetwindow.py:488
+#: ../quodlibet/qltk/quodlibetwindow.py:471
+msgid "_View"
+msgstr "_Ikusi"
+
+#: ../quodlibet/qltk/quodlibetwindow.py:489
+#: ../quodlibet/qltk/quodlibetwindow.py:472
+msgid "_Help"
+msgstr "_Laguntza"
+
+#: ../quodlibet/qltk/quodlibetwindow.py:490
+#: ../quodlibet/qltk/quodlibetwindow.py:473
+msgid "_Output Log"
+msgstr "_Irteera erregistroa"
+
+#: ../quodlibet/qltk/quodlibetwindow.py:498
+#: ../quodlibet/qltk/quodlibetwindow.py:481
+msgid "_Cause an Error"
+msgstr "E_rrore bat sortzen du"
+
+#: ../quodlibet/qltk/quodlibetwindow.py:515
+#: ../quodlibet/qltk/quodlibetwindow.py:498
+msgid "Online Help"
+msgstr "Laguntza sarean"
+
+#: ../quodlibet/qltk/quodlibetwindow.py:519
+#: ../quodlibet/qltk/quodlibetwindow.py:502
+#, fuzzy
+msgid "Search Help"
+msgstr "Bilatu"
+
+#: ../quodlibet/qltk/quodlibetwindow.py:524
+#: ../quodlibet/qltk/quodlibetwindow.py:507
+msgid "Re_fresh Library"
+msgstr "_Freskatu liburutegia"
+
+#: ../quodlibet/qltk/quodlibetwindow.py:528
+#: ../quodlibet/qltk/quodlibetwindow.py:511
+msgid "Re_load Library"
+msgstr "Birkargatu _liburutegia"
+
+#: ../quodlibet/qltk/quodlibetwindow.py:533
+#: ../quodlibet/qltk/quodlibetwindow.py:516
+msgid "Filter on _Genre"
+msgstr "Iragazi _generoz"
+
+#: ../quodlibet/qltk/quodlibetwindow.py:534
+#: ../quodlibet/qltk/quodlibetwindow.py:517
+msgid "Filter on _Artist"
+msgstr "Iragazi _artistaz"
+
+#: ../quodlibet/qltk/quodlibetwindow.py:535
+#: ../quodlibet/qltk/quodlibetwindow.py:518
+msgid "Filter on Al_bum"
+msgstr "Iragazi al_bumez"
+
+#: ../quodlibet/qltk/quodlibetwindow.py:543
+#: ../quodlibet/qltk/quodlibetwindow.py:526
+msgid "Random _Genre"
+msgstr "Ausazko _generoa"
+
+#: ../quodlibet/qltk/quodlibetwindow.py:544
+#: ../quodlibet/qltk/quodlibetwindow.py:527
+msgid "Random _Artist"
+msgstr "Ausazko _artista"
+
+#: ../quodlibet/qltk/quodlibetwindow.py:545
+#: ../quodlibet/qltk/quodlibetwindow.py:528
+msgid "Random Al_bum"
+msgstr "Ausazko Al_buma"
+
+#: ../quodlibet/qltk/quodlibetwindow.py:552
+#: ../quodlibet/qltk/quodlibetwindow.py:535
+msgid "Song _List"
+msgstr "Abesti _zerrenda"
+
+#: ../quodlibet/qltk/quodlibetwindow.py:600
+#: ../quodlibet/qltk/quodlibetwindow.py:580
+msgid "Check for changes in your library"
+msgstr "Aztertu zure liburutegiko aldaketak"
+
+#: ../quodlibet/qltk/quodlibetwindow.py:603
+#: ../quodlibet/qltk/quodlibetwindow.py:583
+msgid "Reload all songs in your library (this can take a long time)"
+msgstr "Birkargatu liburutegiko kanta guztiak (denbora luzea har lezake)"
+
+#: ../quodlibet/qltk/quodlibetwindow.py:607
+#: ../quodlibet/qltk/quodlibetwindow.py:587
+msgid ""
+"The 40 songs you've played most (more than 40 may be chosen if there are "
+"ties)"
+msgstr ""
+"Gehien erreproduzitutako 40 abestiak (40 baino gehiago egon litezke "
+"berdinketarik badago)"
+
+#: ../quodlibet/qltk/quodlibetwindow.py:845
+#: ../quodlibet/qltk/quodlibetwindow.py:828
+msgid "Add a Location"
+msgstr "Gehitu kokapena"
+
+#: ../quodlibet/qltk/quodlibetwindow.py:846
+#: ../quodlibet/qltk/quodlibetwindow.py:829
+msgid "Enter the location of an audio file:"
+msgstr "Idatzi audio fitxategiaren kokapena:"
+
+#: ../quodlibet/qltk/quodlibetwindow.py:851
+#: ../quodlibet/qltk/quodlibetwindow.py:856
+#: ../quodlibet/qltk/quodlibetwindow.py:834
+#: ../quodlibet/qltk/quodlibetwindow.py:839
+msgid "Unable to add location"
+msgstr "Ezin da kokapena gehitu"
+
+#: ../quodlibet/qltk/quodlibetwindow.py:852
+#: ../quodlibet/qltk/quodlibetwindow.py:835
+#, python-format
+msgid "<b>%s</b> is not a valid location."
+msgstr "<b>%s</b> ez da baliozko kokapen bat."
+
+#: ../quodlibet/qltk/quodlibetwindow.py:868
+#: ../quodlibet/qltk/quodlibetwindow.py:875
+#: ../quodlibet/qltk/quodlibetwindow.py:851
+#: ../quodlibet/qltk/quodlibetwindow.py:858
+msgid "Add Music"
+msgstr "Gehitu musika"
+
+#: ../quodlibet/qltk/quodlibetwindow.py:869
+#: ../quodlibet/qltk/quodlibetwindow.py:852
+msgid "Watch this folder for new songs"
+msgstr "Bilatu kanta berriak karpeta honetan"
+
+#: ../quodlibet/qltk/quodlibetwindow.py:893
+#: ../quodlibet/qltk/quodlibetwindow.py:876
+#, python-format
+msgid ""
+"%s could not be added to your library.\n"
+"\n"
+msgstr ""
+"%s ezin da liburutegian gehitu.\n"
+"\n"
+
+#: ../quodlibet/qltk/quodlibetwindow.py:898
+#: ../quodlibet/qltk/quodlibetwindow.py:881
+msgid "Unable to add song"
+msgstr "Ezin da abestia gehitu"
+
+#: ../quodlibet/qltk/ratingsmenu.py:20
+#, fuzzy, python-format
+msgid "Are you sure you want to change the rating of all %d songs?"
+msgstr ""
+"%d abestiren balorazioa aldatzera zoaz.\n"
+"Jarraitu nahi duzu?"
+
+#: ../quodlibet/qltk/ratingsmenu.py:22
+#, fuzzy, python-format
+msgid "The rating of all selected songs will be changed to '%s'"
+msgstr "Hautatuko %d abestien balorazioa '%s'-ra aldatuko da"
+
+#: ../quodlibet/qltk/remote.py:117
+#, python-format
+msgid "Invalid command %r received."
+msgstr "%r komando baliogabea jasoa."
+
+#: ../quodlibet/qltk/remote.py:120
+#, python-format
+msgid "Error running command %r, caused by: %r."
+msgstr "%r komando exekutatzeak huts egin du, %r dela eta."
+
+#: ../quodlibet/qltk/remote.py:264 ../quodlibet/qltk/remote.py:271
+#, python-format
+msgid "Unknown browser %r."
+msgstr "%r nabigatzaile ezezaguna."
+
+#: ../quodlibet/qltk/renamefiles.py:25
+msgid "Replace spaces with _underscores"
+msgstr "Ordeztu zuriuneak a_zpimarrez"
+
+#: ../quodlibet/qltk/renamefiles.py:35
+msgid "Strip _Windows-incompatible characters"
+msgstr "Kendu windows-ekin bateragarriak ez diren karaktereak"
+
+#: ../quodlibet/qltk/renamefiles.py:53
+msgid "Strip _diacritical marks"
+msgstr "Kendu marka _diakritikoak"
+
+#: ../quodlibet/qltk/renamefiles.py:64
+msgid "Strip non-_ASCII characters"
+msgstr "Kendu ASCII ez diren karaktereak"
+
+#: ../quodlibet/qltk/renamefiles.py:74
+msgid "Use only _lowercase characters"
+msgstr "Erabili letra _xeheak bakarrik"
+
+#: ../quodlibet/qltk/renamefiles.py:89
+msgid "Rename Files"
+msgstr "Berrizendatu fitxategiak"
+
+#: ../quodlibet/qltk/renamefiles.py:105
+msgid "New Name"
+msgstr "Izen berria"
+
+#: ../quodlibet/qltk/renamefiles.py:140
+msgid "Ignore _All Errors"
+msgstr "Baztertu errore _guztiak"
+
+#: ../quodlibet/qltk/renamefiles.py:142
+msgid "_Continue"
+msgstr "_Jarraitu"
+
+#: ../quodlibet/qltk/renamefiles.py:144
+msgid "Unable to rename file"
+msgstr "Ezin da fitxategia berrizendatu"
+
+#: ../quodlibet/qltk/renamefiles.py:145
+#, python-format
+msgid ""
+"Renaming <b>%s</b> to <b>%s</b> failed. Possibly the target file already "
+"exists, or you do not have permission to make the new file or remove the old "
+"one."
+msgstr ""
+"Huts <b>%s</b> <b>%s</b>-ra berrizendatzean. Ziurrenik edo helburua "
+"fixtategi badago dagoeneko edo ez duzu baimenik fitxategi berria sortu edo "
+"zaharra kentzeko."
+
+#: ../quodlibet/qltk/renamefiles.py:180
+msgid "Path is not absolute"
+msgstr "Bidea ez da absolutua"
+
+#: ../quodlibet/qltk/renamefiles.py:181
+#, python-format
+msgid ""
+"The pattern\n"
+"\t<b>%s</b>\n"
+"contains / but does not start from root. To avoid misnamed folders, root "
+"your pattern by starting it with / or ~/."
+msgstr ""
+"\t<b>%s</b>\n"
+"patroiak / du baina ez da errotik hasten. Okerreko izeneko direktorioak "
+"saihesteko patroia / edo ~/ -rekin hasi behar da."
+
+#: ../quodlibet/qltk/scanbox.py:35
+#, fuzzy
+msgid ""
+"Songs in the listed folders will be added to the library during a library "
+"refresh"
+msgstr ""
+"Karpeta hauetan kokatutako abestiak (':' erabiliaz bereziak) zure "
+"liburutegira gehituko dira"
+
+#: ../quodlibet/qltk/scanbox.py:102
+msgid "Select Directories"
+msgstr "Hautatu direktorioak"
+
+#: ../quodlibet/qltk/searchbar.py:46 ../quodlibet/qltk/searchbar.py:48
+#, fuzzy
+msgid "Saved Searches"
+msgstr "Gordetako balioak"
+
+#: ../quodlibet/qltk/searchbar.py:47 ../quodlibet/qltk/searchbar.py:49
+#, fuzzy
+msgid "Edit saved searches..."
+msgstr "Editatu gordetako balioak..."
+
+#: ../quodlibet/qltk/searchbar.py:67 ../quodlibet/qltk/searchbar.py:90
+msgid "Search"
+msgstr "Bilatu"
+
+#: ../quodlibet/qltk/searchbar.py:68 ../quodlibet/qltk/searchbar.py:74
+#: ../quodlibet/qltk/searchbar.py:83
+msgid "Search your library, using free text or QL queries"
+msgstr "Bilatu zure bilduman, testua edo QL bilaketak erabiliz"
+
+#: ../quodlibet/qltk/searchbar.py:176 ../quodlibet/qltk/searchbar.py:198
+msgid "_Limit:"
+msgstr "_Muga:"
+
+#: ../quodlibet/qltk/searchbar.py:188 ../quodlibet/qltk/searchbar.py:209
+msgid "_Weight"
+msgstr "_Tamaina"
+
+#: ../quodlibet/qltk/songlist.py:243 ../quodlibet/qltk/songlist.py:242
+#, python-format
+msgid "_Filter on %s"
+msgstr "_Iragazi %s-ez"
+
+#: ../quodlibet/qltk/songlist.py:924 ../quodlibet/qltk/songlist.py:916
+#, fuzzy
+msgid "All _Headers"
+msgstr "_Album goiburuak"
+
+#: ../quodlibet/qltk/songlist.py:925 ../quodlibet/qltk/songlist.py:917
+msgid "_Track Headers"
+msgstr "Pis_ta goiburuak"
+
+#: ../quodlibet/qltk/songlist.py:926 ../quodlibet/qltk/songlist.py:918
+msgid "_Album Headers"
+msgstr "_Album goiburuak"
+
+#: ../quodlibet/qltk/songlist.py:927 ../quodlibet/qltk/songlist.py:919
+msgid "_People Headers"
+msgstr "_Pertsona goiburuak"
+
+#: ../quodlibet/qltk/songlist.py:928 ../quodlibet/qltk/songlist.py:920
+msgid "_Date Headers"
+msgstr "_Data goiburuak"
+
+#: ../quodlibet/qltk/songlist.py:929 ../quodlibet/qltk/songlist.py:921
+msgid "_File Headers"
+msgstr "_fixategi goiburuak"
+
+#: ../quodlibet/qltk/songlist.py:930 ../quodlibet/qltk/songlist.py:922
+msgid "_Production Headers"
+msgstr "P_rodukzio goiburuak"
+
+#: ../quodlibet/qltk/songlist.py:944 ../quodlibet/qltk/songlist.py:936
+#, fuzzy
+msgid "Custom _Sort..."
+msgstr "_Pertsonalizatu goiburuak..."
+
+#: ../quodlibet/qltk/songlist.py:949 ../quodlibet/qltk/songlist.py:941
+msgid "_Customize Headers..."
+msgstr "_Pertsonalizatu goiburuak..."
+
+#: ../quodlibet/qltk/songsmenu.py:231
+msgid "Add to _Queue"
+msgstr "Gehitu _ilarara"
+
+#: ../quodlibet/qltk/songsmenu.py:249
+msgid "_Copy to Device"
+msgstr "_Kopiatu gailura"
+
+#: ../quodlibet/qltk/songsmenu.py:258
+#, fuzzy
+msgid "_Remove from library"
+msgstr "_Kendu erreprodukzio-zerrendatik"
+
+#: ../quodlibet/qltk/sortdialog.py:19
+#, fuzzy
+msgid "Track Headers"
+msgstr "Pis_ta goiburuak"
+
+#: ../quodlibet/qltk/sortdialog.py:22
+#, fuzzy
+msgid "People Headers"
+msgstr "_Pertsona goiburuak"
+
+#: ../quodlibet/qltk/sortdialog.py:25
+#, fuzzy
+msgid "Album Headers"
+msgstr "_Album goiburuak"
+
+#: ../quodlibet/qltk/sortdialog.py:28
+#, fuzzy
+msgid "Date Headers"
+msgstr "_Data goiburuak"
+
+#: ../quodlibet/qltk/sortdialog.py:31
+#, fuzzy
+msgid "File Headers"
+msgstr "_fixategi goiburuak"
+
+#: ../quodlibet/qltk/sortdialog.py:33
+#, fuzzy
+msgid "Production Headers"
+msgstr "P_rodukzio goiburuak"
+
+#: ../quodlibet/qltk/sortdialog.py:67
+#, fuzzy
+msgid "Tag:"
+msgstr "E_tiketa:"
+
+#: ../quodlibet/qltk/sortdialog.py:71
+msgid "Ascending"
+msgstr "Goraka"
+
+#: ../quodlibet/qltk/sortdialog.py:73
+msgid "Descending"
+msgstr "Beheraka"
+
+#: ../quodlibet/qltk/sortdialog.py:117 ../quodlibet/qltk/sortdialog.py:119
+#, fuzzy
+msgid "Custom sort"
+msgstr "_Personalizatu"
+
+#: ../quodlibet/qltk/tagsfrompath.py:80
+msgid "Replace _underscores with spaces"
+msgstr "Ordeztu azpimarrak zuriunez"
+
+#: ../quodlibet/qltk/tagsfrompath.py:90
+msgid "_Title-case tags"
+msgstr "_Titulu-gisako etiketak"
+
+#: ../quodlibet/qltk/tagsfrompath.py:100
+msgid "Split into multiple _values"
+msgstr "Zatitu hainbat _ baliotan"
+
+#: ../quodlibet/qltk/tagsfrompath.py:117
+msgid "Tags From Path"
+msgstr "Etiketak bidetik"
+
+#: ../quodlibet/qltk/tagsfrompath.py:127
+msgid "Tags replace existing ones"
+msgstr "Etiketak daudenak ordezkatzen dituzte"
+
+#: ../quodlibet/qltk/tagsfrompath.py:128
+msgid "Tags are added to existing ones"
+msgstr "Etiketak daudenei gehituko zaizkie"
+
+#: ../quodlibet/qltk/tagsfrompath.py:156
+#, python-format
+msgid ""
+"The pattern\n"
+"\t<b>%s</b>\n"
+"is invalid. Possibly it contains the same tag twice or it has unbalanced "
+"brackets (&lt; / &gt;)."
+msgstr ""
+"\t<b>%s</b>\n"
+"patroia baliogabea da. Baliteke etiketa berdina bi aldiz edukitzea edo itxi "
+"gabeko parentesiak ditu (&lt; / &gt;)."
+
+#: ../quodlibet/qltk/tagsfrompath.py:177
+msgid "Invalid tags"
+msgstr "Etiketa baliogabeak"
+
+#: ../quodlibet/qltk/tagsfrompath.py:178
+#, python-format
+msgid ""
+"Invalid tags <b>%s</b>\n"
+"\n"
+"The files currently selected do not support editing these tags."
+msgstr ""
+"<b>%s</b> etiketa baliogabeak\n"
+"\n"
+"Hautatutako fitxategiek ez dute onartzen etiketa hauek ezabatzea."
+
+#: ../quodlibet/qltk/tagsfrompath.py:262 ../quodlibet/util/songwrapper.py:96
+#: ../quodlibet/util/songwrapper.py:98
+msgid "Unable to edit song"
+msgstr "Ezin da abestia editatu"
+
+#: ../quodlibet/qltk/textedit.py:87 ../quodlibet/qltk/textedit.py:88
+#, python-format
+msgid ""
+"The pattern you entered was invalid. Make sure you enter &lt; and &gt; as "
+"\\&lt; and \\&gt; and that your tags are balanced.\n"
+"\n"
+"%s"
+msgstr ""
+"Sartutako patroia baliogabea da. Ziuratu &lt; eta &gt; \\&lt; eta \\&gt; "
+"gisa sartu dituzula eta etiketak parekatuak daudela.\n"
+"\n"
+"%s"
+
+#: ../quodlibet/qltk/textedit.py:103 ../quodlibet/qltk/textedit.py:104
+msgid "Edit Display"
+msgstr "Editatu bistaratzea"
+
+#: ../quodlibet/qltk/tracker.py:88
+msgid "Too Many Errors"
+msgstr "Errore gehiegi"
+
+#: ../quodlibet/qltk/tracker.py:89
+#, python-format
+msgid "Stopping playback because there were %d errors in a row."
+msgstr "Errenkada batean %d errore daudelako erreprodukzioa gelditzen."
+
+#: ../quodlibet/qltk/tracknumbers.py:20
+msgid "Track Numbers"
+msgstr "Pista zenbakiak"
+
+#: ../quodlibet/qltk/tracknumbers.py:25
+msgid "Start fro_m:"
+msgstr "Hasi he_mendik:"
+
+#: ../quodlibet/qltk/tracknumbers.py:36
+msgid "_Total tracks:"
+msgstr "Pista _guztira:"
+
+#: ../quodlibet/qltk/tracknumbers.py:61
+msgid "Track"
+msgstr "Pista"
+
+#: ../quodlibet/qltk/views.py:539 ../quodlibet/qltk/views.py:562
+#, python-format
+msgid "and %d more..."
+msgstr "eta %d gehiago..."
+
+#: ../quodlibet/qltk/wlw.py:176 ../quodlibet/qltk/wlw.py:175
+msgid "Saving the songs you changed."
+msgstr "Aldatu dituzun abestiak gordetzen."
+
+#: ../quodlibet/qltk/wlw.py:177 ../quodlibet/qltk/wlw.py:176
+#, python-format
+msgid ""
+"%(current)d/%(total)d songs saved\n"
+"(%(remaining)s remaining)"
+msgstr ""
+"%(current)d/%(total)d abesti gordeak\n"
+"(%(remaining)s falta dira)"
+
+#: ../quodlibet/qltk/wlw.py:207 ../quodlibet/qltk/wlw.py:206
+#, python-format
+msgid "%d of %d"
+msgstr "%d %d-tik"
+
+#: ../quodlibet/qltk/x.py:222 ../quodlibet/qltk/x.py:188
+msgid "Clear search"
+msgstr "Garbitu bilaketa"
+
+#: ../quodlibet/util/collection.py:499 ../quodlibet/util/collection.py:498
+#, python-format
+msgid "A playlist named %s already exists."
+msgstr "Badago %s izeneko erreprodukzio-zerrenda bat."
+
+#. Translators: "D" as in "Debug". It is prepended to
+#. terminal output. APT uses a similar output format.
+#: ../quodlibet/util/dprint.py:160
+#, fuzzy
+msgid "D: "
+msgstr "W: "
+
+#. Translators: Name of the debug tab in the Output Log window
+#: ../quodlibet/util/dprint.py:169
+msgid "Debug"
+msgstr "Debug"
+
+#. Translators: "W" as in "Warning". It is prepended to
+#. terminal output. APT uses a similar output format.
+#: ../quodlibet/util/dprint.py:176
+msgid "W: "
+msgstr "W: "
+
+#. Translators: Name of the warnings tab in the Output Log window
+#: ../quodlibet/util/dprint.py:182
+msgid "Warnings"
+msgstr "Abisuak"
+
+#. Translators: "E" as in "Error". It is prepended to
+#. terminal output. APT uses a similar output format.
+#: ../quodlibet/util/dprint.py:189
+msgid "E: "
+msgstr "E: "
+
+#: ../quodlibet/util/__init__.py:100
+msgid "Display brief usage information"
+msgstr "Erakutsi erabiltze argibide laburpena"
+
+#: ../quodlibet/util/__init__.py:102
+msgid "Display version and copyright"
+msgstr "Bertsio eta kopia-eskubideak bistarazi"
+
+#: ../quodlibet/util/__init__.py:142
+#, fuzzy, python-format
+msgid "Usage: %s %s\n"
+msgstr "Erabilera: %s %s"
+
+#: ../quodlibet/util/__init__.py:143
+msgid "[options]"
+msgstr "[aukerak]"
+
+#: ../quodlibet/util/__init__.py:186
+#, python-format
+msgid "Option %r not recognized."
+msgstr "Ez da %r aukera ezagutzen."
+
+#: ../quodlibet/util/__init__.py:189
+#, python-format
+msgid "Option %r requires an argument."
+msgstr "%r aukerak argumentu bat behar du."
+
+#: ../quodlibet/util/__init__.py:192
+#, python-format
+msgid "%r is not a unique prefix."
+msgstr "%r ez da aurrizki bakana."
+
+#: ../quodlibet/util/__init__.py:415 ../quodlibet/util/__init__.py:424
+msgid "[Invalid Encoding]"
+msgstr "[Kodeketa baliogabea]"
+
+#. Translators: If tag names, when capitalized, should not
+#. be title-cased ("Looks Like This"), but rather only have
+#. the first letter capitalized, translate this string as
+#. something other than "check|titlecase?".
+#: ../quodlibet/util/__init__.py:643
+msgid "check|titlecase?"
+msgstr "Lehen hizkia larriz hitz bakoitzean?"
+
+#: ../quodlibet/util/logging.py:8
+msgid "General"
+msgstr "Orokorra"
+
+#: ../quodlibet/util/logging.py:32
+msgid "No log available."
+msgstr "Erregistrurik gabe."
+
+#: ../quodlibet/util/massagers.py:31
+msgid ""
+"The date must be entered in 'YYYY', 'YYYY-MM-DD' or 'YYYY-MM-DD HH:MM:SS' "
+"format."
+msgstr ""
+"Data 'UUUU', 'UUUU-HH-EE' edo 'UUUU-HH-EE OO:MM:SS' formatuan sartu behar da."
+
+#: ../quodlibet/util/massagers.py:43
+msgid "Replay Gain gains must be entered in 'x.yy dB' format."
+msgstr "Erreprodukzio irabazia  'x.yy dB' formatuan idatzi behar da."
+
+#: ../quodlibet/util/massagers.py:63
+msgid "Replay Gain peaks must be entered in 'x.yy' format."
+msgstr "Erreprodukzio irabazi gailurra  'x.yy' formatuan sartu behar da."
+
+#: ../quodlibet/util/massagers.py:82
+msgid "MusicBrainz IDs must be in UUID format."
+msgstr "MusicBrainz IDak UUID formatuan izan behar dira."
+
+#. Translators: Leave "official", "promotional", and "bootleg"
+#. untranslated. They are the three possible literal values.
+#: ../quodlibet/util/massagers.py:103
+msgid ""
+"MusicBrainz release status must be 'official', 'promotional', or 'bootleg'."
+msgstr ""
+"MusicBrainz argitaratze egoera 'official', 'promotional', edo 'bootleg' izan "
+"behar da."
+
+#: ../quodlibet/util/massagers.py:113
+msgid "Language must be an ISO 639-2 three-letter code"
+msgstr "Hizkuntzak ISO 639-2tik hiru letratako kodea izan behar du"
+
+#: ../quodlibet/util/tags.py:28
+msgid "album"
+msgstr "albuma"
+
+#: ../quodlibet/util/tags.py:29
+msgid "arranger"
+msgstr "Moldatzailea"
+
+#: ../quodlibet/util/tags.py:31
+msgid "author"
+msgstr "egilea"
+
+#: ../quodlibet/util/tags.py:32
+msgid "composer"
+msgstr "konposatzailea"
+
+#: ../quodlibet/util/tags.py:33
+msgid "conductor"
+msgstr "gidaria"
+
+#: ../quodlibet/util/tags.py:34
+msgid "contact"
+msgstr "kontaktua"
+
+#: ../quodlibet/util/tags.py:35
+msgid "copyright"
+msgstr "Copyright-a"
+
+#: ../quodlibet/util/tags.py:36
+msgid "date"
+msgstr "data"
+
+#: ../quodlibet/util/tags.py:37
+msgid "description"
+msgstr "azalpena"
+
+#: ../quodlibet/util/tags.py:38
+msgid "genre"
+msgstr "generoa"
+
+#: ../quodlibet/util/tags.py:39
+msgid "grouping"
+msgstr "taldekatzea"
+
+#: ../quodlibet/util/tags.py:40
+msgid "language"
+msgstr "hizkuntza"
+
+#: ../quodlibet/util/tags.py:41
+msgid "license"
+msgstr "lizentzia"
+
+#: ../quodlibet/util/tags.py:42
+msgid "location"
+msgstr "kokapena"
+
+#: ../quodlibet/util/tags.py:43
+msgid "lyricist"
+msgstr "idazlea"
+
+#. Translators: Also e.g. "record label", "publisher"
+#: ../quodlibet/util/tags.py:45
+msgid "organization"
+msgstr "erakundea"
+
+#: ../quodlibet/util/tags.py:47
+msgid "title"
+msgstr "izenburua"
+
+#: ../quodlibet/util/tags.py:48
+msgid "version"
+msgstr "bertsioa"
+
+#: ../quodlibet/util/tags.py:49
+msgid "website"
+msgstr "webgunea"
+
+#: ../quodlibet/util/tags.py:51
+msgid "album artist"
+msgstr "album artista"
+
+#: ../quodlibet/util/tags.py:52
+msgid "BPM"
+msgstr "BPM"
+
+#. Translators: This used to be called "part".
+#: ../quodlibet/util/tags.py:55 ../quodlibet/util/tags.py:56
+msgid "disc subtitle"
+msgstr "disko azpititulua"
+
+#: ../quodlibet/util/tags.py:57 ../quodlibet/util/tags.py:92
+msgid "disc"
+msgstr "diskoa"
+
+#: ../quodlibet/util/tags.py:58 ../quodlibet/util/tags.py:94
+msgid "track"
+msgstr "pista"
+
+#: ../quodlibet/util/tags.py:59
+msgid "label ID"
+msgstr "etiketa IDa"
+
+#: ../quodlibet/util/tags.py:60
+msgid "original release date"
+msgstr "jatorrizko argitaratze data"
+
+#: ../quodlibet/util/tags.py:61
+msgid "original album"
+msgstr "jatorrizko albuma"
+
+#: ../quodlibet/util/tags.py:62
+msgid "original artist"
+msgstr "jatorrizko artista"
+
+#: ../quodlibet/util/tags.py:63
+msgid "recording date"
+msgstr "grabaketa data"
+
+#: ../quodlibet/util/tags.py:64
+msgid "release country"
+msgstr "argitaratzen nazioa"
+
+#: ../quodlibet/util/tags.py:65
+msgid "album artist (sort)"
+msgstr "album artista (ordenatu)"
+
+#: ../quodlibet/util/tags.py:66
+msgid "artist (sort)"
+msgstr "artista (ordenatu)"
+
+#: ../quodlibet/util/tags.py:67
+msgid "album (sort)"
+msgstr "album (ordenatu)"
+
+#: ../quodlibet/util/tags.py:68
+msgid "performer (sort)"
+msgstr "interpretea (ordenatu)"
+
+#: ../quodlibet/util/tags.py:69
+msgid "performers (sort)"
+msgstr "interpreteak (ordenatu)"
+
+#. http://musicbrainz.org/doc/MusicBrainzTag
+#: ../quodlibet/util/tags.py:73
+msgid "MusicBrainz track ID"
+msgstr "MusicBrainz pista IDa"
+
+#: ../quodlibet/util/tags.py:74
+msgid "MusicBrainz release ID"
+msgstr "MusicBrainz argitaratze IDa"
+
+#: ../quodlibet/util/tags.py:75
+msgid "Musicbrainz artist ID"
+msgstr "Musicbrainz artista IDa"
+
+#: ../quodlibet/util/tags.py:76
+msgid "MusicBrainz album artist ID"
+msgstr "MusicBrainz album artista IDa"
+
+#: ../quodlibet/util/tags.py:77
+msgid "MusicBrainz TRM ID"
+msgstr "MusicBrainz TRM IDa"
+
+#: ../quodlibet/util/tags.py:78
+msgid "MusicIP PUID"
+msgstr "MusicIP PUID"
+
+#: ../quodlibet/util/tags.py:79
+msgid "MusicBrainz album status"
+msgstr "MusicBrainz album egoera"
+
+#: ../quodlibet/util/tags.py:80
+msgid "MusicBrainz album type"
+msgstr "MusicBrainz album mota"
+
+#. Translators: "gain" means a volume adjustment, not "to acquire".
+#: ../quodlibet/util/tags.py:83
+msgid "track gain"
+msgstr "Pistaren irabazpena"
+
+#: ../quodlibet/util/tags.py:84
+msgid "track peak"
+msgstr "Pistaren erpina"
+
+#. Translators: "gain" means a volume adjustment, not "to acquire".
+#: ../quodlibet/util/tags.py:86
+msgid "album gain"
+msgstr "Albumaren irabazpena"
+
+#: ../quodlibet/util/tags.py:87
+msgid "album peak"
+msgstr "Albumaren gailurra"
+
+#: ../quodlibet/util/tags.py:88
+msgid "reference loudness"
+msgstr "erreferentzia ozena"
+
+#: ../quodlibet/util/tags.py:93
+msgid "discs"
+msgstr "diskoak"
+
+#: ../quodlibet/util/tags.py:95
+msgid "tracks"
+msgstr "pistak"
+
+#: ../quodlibet/util/tags.py:96
+msgid "last started"
+msgstr "azken abiarazia"
+
+#: ../quodlibet/util/tags.py:97
+msgid "full name"
+msgstr "Izen osoa"
+
+#: ../quodlibet/util/tags.py:104
+msgid "mount point"
+msgstr "muntatze puntua"
+
+#: ../quodlibet/util/tags.py:105
+msgid "errors"
+msgstr "erroreak"
+
+#: ../quodlibet/util/tags.py:107
+msgid "people"
+msgstr "jendea"
+
+#: ../quodlibet/util/tags.py:110
+msgid "year"
+msgstr "urtea"
+
+#: ../quodlibet/util/tags.py:111
+#, fuzzy
+msgid "original release year"
+msgstr "jatorrizko argitaratze data"
+
+#: ../quodlibet/util/tags.py:112
+msgid "bookmark"
+msgstr "laster-marka"
+
+#: ../quodlibet/util/tags.py:115
+#, fuzzy
+msgid "file format"
+msgstr "Ez dago denbora informaziorik"
+
+#. Other things put here as a canonical translated copy.
+#: ../quodlibet/util/tags.py:141
+msgid "lyricists"
+msgstr "Idazleak"
+
+#: ../quodlibet/util/tags.py:142
+msgid "arrangers"
+msgstr "moldatzaileak"
+
+#: ../quodlibet/util/tags.py:143
+msgid "composers"
+msgstr "konposatzaileak"
+
+#: ../quodlibet/util/tags.py:144
+msgid "conductors"
+msgstr "gidariak"
+
+#: ../quodlibet/util/tags.py:145
+msgid "authors"
+msgstr "egileak"
+
+#: ../quodlibet/util/tags.py:149
+#, python-format
+msgid "%d second"
+msgid_plural "%d seconds"
+msgstr[0] "segundo %d"
+msgstr[1] "%d segundo"
+
+#: ../quodlibet/util/tags.py:150
+#, python-format
+msgid "%d minute"
+msgid_plural "%d minutes"
+msgstr[0] "minutu %d"
+msgstr[1] "%d minutu"
+
+#: ../quodlibet/util/tags.py:151
+#, python-format
+msgid "%d hour"
+msgid_plural "%d hours"
+msgstr[0] "ordu %d"
+msgstr[1] "%d ordu"
+
+#: ../quodlibet/util/tags.py:152
+#, python-format
+msgid "%d day"
+msgid_plural "%d days"
+msgstr[0] "egun %d"
+msgstr[1] "%d egun"
+
+#: ../quodlibet/util/tags.py:153
+#, python-format
+msgid "%d year"
+msgid_plural "%d years"
+msgstr[0] "urte %d"
+msgstr[1] "%d urte"
+
+#: ../quodlibet/devices/ipod.py:432
+msgid "Could not import python-gpod, iPod support disabled."
+msgstr "Ezin da python-gpod inporatu, iPod euskarria desgaitua."
+
+#: ../quodlibet/player/gstbe.py:103
+#, fuzzy
+msgid "_Output device:"
+msgstr "_Irteera kanalizazioa:"
+
+#: ../quodlibet/player/gstbe.py:220
+#, python-format
+msgid "Could not link GStreamer pipeline: '%s'"
+msgstr "Ezin da GStreamer pipeline-a lotu: '%s'"
+
+#. Translators: Default audio output device.
+#: ../quodlibet/player/_gstutils.py:166
+msgid "Default"
+msgstr "Berezkoa"
 
 #: ../quodlibet/qltk/debugwindow.py:71
 #, python-format
@@ -1495,1940 +3565,13 @@
 "abestiak adibidez. Hau onartezina bada bidali <b>%s</b> zer egiten ari zinen "
 "azalpenarekin.."
 
-#: ../quodlibet/qltk/debugwindow.py:80
-msgid ""
-"Quod Libet may now be unstable. Closing it and restarting is recommended. "
-"Your library will be saved."
-msgstr ""
-"QuodLibet ezegonkor egon liteke. Itxi eta berriz irekitzea gomendatzen da. \n"
-"Bilduma gordea izango da."
-
-#: ../quodlibet/qltk/delete.py:24
-msgid "Delete Files"
-msgstr "Ezabatu fitxategiak"
-
-#: ../quodlibet/qltk/delete.py:33
-msgid "_Move to Trash"
-msgstr "_Mugitu zakarrontzira"
-
-#: ../quodlibet/qltk/delete.py:52
-msgid "Permanently delete this file?"
-msgstr "Betirako ezabatu fitxategi hau?"
-
-#: ../quodlibet/qltk/delete.py:54
-msgid "Permanently delete these files?"
-msgstr "Betirako ezabatu fitxategi hauek?"
-
-#: ../quodlibet/qltk/delete.py:59
-#, python-format
-msgid "%(title)s and %(count)d more..."
-msgid_plural "%(title)s and %(count)d more..."
-msgstr[0] "%(title)s eta %(count)d gehiago..."
-msgstr[1] "%(title)s eta %(count)d gehiago..."
-
-#: ../quodlibet/qltk/delete.py:90
-#, python-format
-msgid "Moving %(current)d/%(total)d."
-msgstr "Mugitzen: %(current)d/%(total)d."
-
-#: ../quodlibet/qltk/delete.py:92
-#, python-format
-msgid "Deleting %(current)d/%(total)d."
-msgstr "Ezabatzen: %(current)d/%(total)d."
-
-#: ../quodlibet/qltk/delete.py:105
-#, fuzzy
-msgid "Unable to move to trash"
-msgstr "Ezin da iPod datu-basea gorde"
-
-#: ../quodlibet/qltk/delete.py:106
-#, fuzzy, python-format
-msgid "Moving <b>%s</b> to the trash failed."
-msgstr "<b>%s</b> ebazteak huts egin du."
-
-#: ../quodlibet/qltk/delete.py:123
-msgid "Unable to delete file"
-msgstr "Ezin da fitxategia ezabatu"
-
-#: ../quodlibet/qltk/delete.py:124
-#, python-format
-msgid "Deleting <b>%s</b> failed."
-msgstr "Huts <b>%s</b> ezabatzean."
-
-#: ../quodlibet/qltk/downloader.py:33
-msgid "Downloads"
-msgstr "Deskargak"
-
-#: ../quodlibet/qltk/downloader.py:47
-msgid "Filename"
-msgstr "Fitxategi-izena"
-
-#: ../quodlibet/qltk/downloader.py:57
-msgid "Size"
-msgstr "Tamaina"
-
-#: ../quodlibet/qltk/downloader.py:62
-msgid "Queued"
-msgstr "Ilaran"
-
-#: ../quodlibet/qltk/_editpane.py:82
-msgid "Path Patterns"
-msgstr "Bide patroiak"
-
-#: ../quodlibet/qltk/_editpane.py:83
-#, fuzzy
-msgid "Edit saved patterns..."
-msgstr "Editatu gordetako balioak..."
-
-#: ../quodlibet/qltk/_editpane.py:85 ../quodlibet/qltk/tracknumbers.py:44
-msgid "_Preview"
-msgstr "_Aurreikusi"
-
-#: ../quodlibet/qltk/_editpane.py:107
-msgid "_More options..."
-msgstr "_Aukera gehiago..."
-
-#: ../quodlibet/qltk/edittags.py:41 ../quodlibet/qltk/edittags.py:52
-#, python-format
-msgid "missing from %d song"
-msgid_plural "missing from %d songs"
-msgstr[0] "abesti %d-etan falta da"
-msgstr[1] "%d absetitan falta da"
-
-#: ../quodlibet/qltk/edittags.py:45 ../quodlibet/qltk/edittags.py:49
-#, python-format
-msgid "different across %d song"
-msgid_plural "different across %d songs"
-msgstr[0] "desberdina kanta %d-etan"
-msgstr[1] "desberdina %d kantetan"
-
-#: ../quodlibet/qltk/edittags.py:144
-msgid "Split into _Multiple Values"
-msgstr "Zatitu _hainbat baliotan"
-
-#: ../quodlibet/qltk/edittags.py:163
-msgid "Split Disc out of _Album"
-msgstr "Atera diskoa _albumetik"
-
-#: ../quodlibet/qltk/edittags.py:179
-msgid "Split _Version out of Title"
-msgstr "Atera _bertsioa izenburutik"
-
-#: ../quodlibet/qltk/edittags.py:214
-msgid "Split Arranger out of Ar_tist"
-msgstr "Atera moldatzailea ar_tistatik"
-
-#: ../quodlibet/qltk/edittags.py:219
-msgid "Split _Performer out of Artist"
-msgstr "Atera _interpretea atistatik"
-
-#: ../quodlibet/qltk/edittags.py:225
-#, fuzzy
-msgid "Split _Performer out of Title"
-msgstr "Atera _interpretea atistatik"
-
-#: ../quodlibet/qltk/edittags.py:231
-#, fuzzy
-msgid "Split _Originalartist out of Title"
-msgstr "Atera _bertsioa izenburutik"
-
-#: ../quodlibet/qltk/edittags.py:238
-msgid "Add a Tag"
-msgstr "Gehitu etiketa bat"
-
-#: ../quodlibet/qltk/edittags.py:255
-msgid "_Tag:"
-msgstr "E_tiketa:"
-
-#. Translators: translate only to override the text
-#. for the tag "save" button
-#: ../quodlibet/qltk/edittags.py:361
-msgid "ql-save"
-msgstr "Gorde"
-
-#. Translators: translate only to override the  for the tag "revert" button
-#: ../quodlibet/qltk/edittags.py:363
-#, fuzzy
-msgid "ql-revert"
-msgstr "E_zabatu bilduma"
-
-#: ../quodlibet/qltk/edittags.py:372
-msgid "Edit Tags"
-msgstr "Editatu etiketak"
-
-#: ../quodlibet/qltk/edittags.py:379
-msgid "Write"
-msgstr "Idatzi"
-
-#: ../quodlibet/qltk/edittags.py:591
-msgid "Unable to add tag"
-msgstr "Ezin da etiketa gehitu"
-
-#: ../quodlibet/qltk/edittags.py:592
-#, python-format
-msgid ""
-"Unable to add <b>%s</b>\n"
-"\n"
-"The files currently selected do not support multiple values."
-msgstr ""
-"Ezin da <b>%s</b> gehitu\n"
-"\n"
-"Unean hautatutako fitxategiak ez ditu balio anitz onartzen."
-
-#. Can't remove the old tag.
-#. Can't add the new tag.
-#: ../quodlibet/qltk/edittags.py:617 ../quodlibet/qltk/edittags.py:773
-#: ../quodlibet/qltk/edittags.py:780 ../quodlibet/qltk/tagsfrompath.py:173
-#: ../quodlibet/util/__init__.py:634 ../quodlibet/util/tags.py:131
-msgid "Invalid tag"
-msgstr "Okerreko etiketa"
-
-#: ../quodlibet/qltk/edittags.py:618 ../quodlibet/qltk/edittags.py:774
-#: ../quodlibet/qltk/edittags.py:781 ../quodlibet/qltk/tagsfrompath.py:174
-#, python-format
-msgid ""
-"Invalid tag <b>%s</b>\n"
-"\n"
-"The files currently selected do not support editing this tag."
-msgstr ""
-"<b>%s</b> okerreko etiketa\n"
-"\n"
-"Unean hautatutako fitxategiak ez du ha editatzea onartzen."
-
-#: ../quodlibet/qltk/edittags.py:669 ../quodlibet/qltk/tagsfrompath.py:236
-#: ../quodlibet/qltk/tracknumbers.py:118
-msgid "Tag may not be accurate"
-msgstr "Etiketa ez zehatza izatea liteke"
-
-#: ../quodlibet/qltk/edittags.py:670 ../quodlibet/qltk/tagsfrompath.py:237
-#: ../quodlibet/qltk/tracknumbers.py:119
-#, python-format
-msgid ""
-"<b>%s</b> changed while the program was running. Saving without refreshing "
-"your library may overwrite other changes to the song.\n"
-"\n"
-"Save this song anyway?"
-msgstr ""
-"<b>%s</b> aldatu egin da programa martxan zegoela. Liburutegia freskatu gabe "
-"gordetzeak abestiaren beste aldaketa batzuk gainidatzi ditzake.\n"
-"\n"
-"Gorde abesti hau hala ere?"
-
-#: ../quodlibet/qltk/edittags.py:728 ../quodlibet/qltk/tracknumbers.py:132
-msgid "Unable to save song"
-msgstr "Ezin da abestia gorde"
-
-#: ../quodlibet/qltk/edittags.py:729 ../quodlibet/qltk/tagsfrompath.py:263
-#: ../quodlibet/qltk/tracknumbers.py:133 ../quodlibet/util/songwrapper.py:97
-#, python-format
-msgid ""
-"Saving <b>%s</b> failed. The file may be read-only, corrupted, or you do not "
-"have permission to edit it."
-msgstr ""
-"Huts <b>%s</b> gordetzean. Fitxategia irakurketa soilekoa izan daiteke, "
-"hondaturik egon edo zuk berau editatzeko baimenik ez izatea izan liteke."
-
-#: ../quodlibet/qltk/edittags.py:753 ../quodlibet/qltk/edittags.py:791
-msgid "Invalid value"
-msgstr "Okerreko balioa"
-
-#: ../quodlibet/qltk/edittags.py:754 ../quodlibet/qltk/edittags.py:792
-#, python-format
-msgid ""
-"Invalid value: <b>%(value)s</b>\n"
-"\n"
-"%(error)s"
-msgstr ""
-"Okerreko balioa: <b>%(value)s</b>\n"
-"\n"
-"%(error)s"
-
-#: ../quodlibet/qltk/exfalsowindow.py:78
-#: ../quodlibet/qltk/quodlibetwindow.py:467 ../quodlibet/qltk/songsmenu.py:195
-msgid "_Plugins"
-msgstr "_Pluginak"
-
-#: ../quodlibet/qltk/exfalsowindow.py:179 ../quodlibet/qltk/information.py:543
-#: ../quodlibet/util/collection.py:573 ../quodlibet/util/collection.py:599
-#, python-format
-msgid "%d song"
-msgid_plural "%d songs"
-msgstr[0] "kanta %d"
-msgstr[1] "%d kanta"
-
-#: ../quodlibet/qltk/exfalsowindow.py:216
-msgid "Ex Falso Preferences"
-msgstr "Ex Falso hobespenak"
-
-#: ../quodlibet/qltk/exfalsowindow.py:226 ../quodlibet/qltk/prefs.py:411
-msgid "Split _on:"
-msgstr "Zati_tu:"
-
-#: ../quodlibet/qltk/exfalsowindow.py:232 ../quodlibet/qltk/prefs.py:397
-msgid "Show _programmatic tags"
-msgstr "Ikusi etiketa _programatikoak"
-
-#: ../quodlibet/qltk/exfalsowindow.py:236 ../quodlibet/qltk/prefs.py:458
-msgid "Tag Editing"
-msgstr "Etiketa editatzea"
-
-#: ../quodlibet/qltk/filesel.py:55
-msgid "Folders"
-msgstr "Karpetak"
-
-#: ../quodlibet/qltk/filesel.py:137
-msgid "_New Folder..."
-msgstr "_Sortu karpeta..."
-
-#: ../quodlibet/qltk/filesel.py:146
-msgid "_Select All Subfolders"
-msgstr "__Hautatu azpikarpeta guztiak"
-
-#: ../quodlibet/qltk/filesel.py:209
-msgid "New Folder"
-msgstr "Sortu karpeta"
-
-#: ../quodlibet/qltk/filesel.py:209
-msgid "Enter a name for the new folder:"
-msgstr "Idatzi izen bat karpeta berriarentzat:"
-
-#: ../quodlibet/qltk/filesel.py:219
-msgid "Unable to create folder"
-msgstr "Ezinda karpeta sortu"
-
-#: ../quodlibet/qltk/filesel.py:234
-msgid "Unable to delete folder"
-msgstr "Ezin da karpeta ezabatu"
-
-#. Translators: As in "by Artist Name"
-#: ../quodlibet/qltk/info.py:36
-#, python-format
-msgid "by %s"
-msgstr "%s -ez"
-
-#: ../quodlibet/qltk/info.py:37 ../quodlibet/qltk/information.py:147
-#: ../quodlibet/qltk/information.py:443
-#, python-format
-msgid "Disc %s"
-msgstr "%s diskoa"
-
-#: ../quodlibet/qltk/info.py:38 ../quodlibet/qltk/information.py:152
-#, python-format
-msgid "Track %s"
-msgstr "%s pista"
-
-#: ../quodlibet/qltk/info.py:68 ../quodlibet/qltk/songsmenu.py:226
-msgid "_Add to Playlist"
-msgstr "_Gehitu erreprodukzio-zerrendara"
-
-#: ../quodlibet/qltk/info.py:86
-msgid "_Edit Display..."
-msgstr "_Editatu bistaratzea..."
-
-#: ../quodlibet/qltk/info.py:94 ../quodlibet/qltk/quodlibetwindow.py:480
-#: ../quodlibet/qltk/songsmenu.py:276
-msgid "Edit _Tags"
-msgstr "Editatu etiketak"
-
-#: ../quodlibet/qltk/info.py:135
-msgid "Not playing"
-msgstr "Ez da erreproduzitzen"
-
-#: ../quodlibet/qltk/information.py:61
-msgid "_Clear Errors"
-msgstr "_Garbitu errorea"
-
-#: ../quodlibet/qltk/information.py:77
-msgid "No songs are selected."
-msgstr "Ez da abestirik hautatu."
-
-#: ../quodlibet/qltk/information.py:78
-msgid "No Songs"
-msgstr "Abestirik ez"
-
-#: ../quodlibet/qltk/information.py:92 ../quodlibet/qltk/information.py:322
-#: ../quodlibet/qltk/information.py:467 ../quodlibet/qltk/information.py:531
-msgid "Information"
-msgstr "Informazioa"
-
-#: ../quodlibet/qltk/information.py:96
-msgid "Lyrics"
-msgstr "Hitzak"
-
-#. Translators: Name of the warnings tab in the Output Log window
-#: ../quodlibet/qltk/information.py:106 ../quodlibet/util/dprint.py:195
-msgid "Errors"
-msgstr "Erroreak"
-
-#: ../quodlibet/qltk/information.py:181 ../quodlibet/qltk/information.py:412
-#: ../quodlibet/util/tags.py:30
-msgid "artist"
-msgstr "artista"
-
-#: ../quodlibet/qltk/information.py:183 ../quodlibet/qltk/information.py:414
-#: ../quodlibet/qltk/information.py:563 ../quodlibet/util/tags.py:146
-msgid "artists"
-msgstr "artistak"
-
-#: ../quodlibet/qltk/information.py:231 ../quodlibet/qltk/information.py:422
-#: ../quodlibet/util/tags.py:108
-msgid "performers"
-msgstr "interpreteak"
-
-#: ../quodlibet/qltk/information.py:241 ../quodlibet/qltk/information.py:256
-#: ../quodlibet/qltk/songlist.py:111
-msgid "Never"
-msgstr "Inoiz"
-
-#: ../quodlibet/qltk/information.py:243
-#, python-format
-msgid "%(n)d time"
-msgid_plural "%(n)d times"
-msgstr[0] "%(n)d-etan"
-msgstr[1] "%(n)d aldiz"
-
-#: ../quodlibet/qltk/information.py:263 ../quodlibet/util/tags.py:90
-msgid "added"
-msgstr "gehiturik"
-
-#: ../quodlibet/qltk/information.py:264 ../quodlibet/util/tags.py:91
-msgid "last played"
-msgstr "azken erreproduzitua"
-
-#: ../quodlibet/qltk/information.py:265 ../quodlibet/util/tags.py:101
-msgid "plays"
-msgstr "erreproduzitzen"
-
-#: ../quodlibet/qltk/information.py:266 ../quodlibet/util/tags.py:102
-msgid "skips"
-msgstr "salto"
-
-#: ../quodlibet/qltk/information.py:267 ../quodlibet/util/tags.py:109
-msgid "rating"
-msgstr "balorazioa"
-
-#: ../quodlibet/qltk/information.py:293
-#, python-format
-msgid "%d kbps"
-msgstr "%d kbps"
-
-#: ../quodlibet/qltk/information.py:300 ../quodlibet/util/tags.py:106
-msgid "length"
-msgstr "iraupena"
-
-#: ../quodlibet/qltk/information.py:301 ../quodlibet/util/tags.py:114
-msgid "file size"
-msgstr "fitxategi tamaina"
-
-#: ../quodlibet/qltk/information.py:302 ../quodlibet/util/tags.py:100
-msgid "modified"
-msgstr "eraldatua"
-
-#: ../quodlibet/qltk/information.py:304 ../quodlibet/util/tags.py:113
-msgid "bitrate"
-msgstr "bit-tasa"
-
-#: ../quodlibet/qltk/information.py:315 ../quodlibet/qltk/properties.py:67
-#: ../quodlibet/qltk/renamefiles.py:99 ../quodlibet/qltk/tagsfrompath.py:190
-#: ../quodlibet/qltk/tracknumbers.py:56
-msgid "File"
-msgstr "Fitxategia"
-
-#: ../quodlibet/qltk/information.py:370
-#, python-format
-msgid "%d selected"
-msgid_plural "%d selected"
-msgstr[0] "%d hautatua"
-msgstr[1] "%d hautatuak"
-
-#: ../quodlibet/qltk/information.py:383
-#, python-format
-msgid "Produced by %s"
-msgstr "%s-ek sortua"
-
-#: ../quodlibet/qltk/information.py:420 ../quodlibet/util/tags.py:46
-msgid "performer"
-msgstr "interpretea"
-
-#: ../quodlibet/qltk/information.py:453
-msgid "Track unavailable"
-msgstr "Pista erabilezina"
-
-#: ../quodlibet/qltk/information.py:460
-msgid "Track List"
-msgstr "Pista zerrenda"
-
-#: ../quodlibet/qltk/information.py:503 ../quodlibet/qltk/information.py:579
-#, python-format
-msgid "%d song with no album"
-msgid_plural "%d songs with no album"
-msgstr[0] "kanta %d album gabe"
-msgstr[1] "%d kanta album gabe"
-
-#: ../quodlibet/qltk/information.py:507
-msgid "Selected Discography"
-msgstr "Hautatu diskografia"
-
-#: ../quodlibet/qltk/information.py:560
-#, python-format
-msgid "%d song with no artist"
-msgid_plural "%d songs with no artist"
-msgstr[0] "abesti %d artista gabe"
-msgstr[1] "%d abesti artista gabe"
-
-#: ../quodlibet/qltk/information.py:582 ../quodlibet/util/tags.py:147
-msgid "albums"
-msgstr "album"
-
-#: ../quodlibet/qltk/information.py:597
-msgid "Total length:"
-msgstr "Iraupena guztira:"
-
-#: ../quodlibet/qltk/information.py:601
-msgid "Total size:"
-msgstr "Tamaina guztira:"
-
-#: ../quodlibet/qltk/information.py:604
-msgid "Files"
-msgstr "Fixategiak"
-
-#: ../quodlibet/qltk/logging.py:12
-msgid "Output Log"
-msgstr "Erregistro irteera"
-
-#: ../quodlibet/qltk/lyrics.py:32
-msgid "_Download"
-msgstr "_Deskargatu"
-
-#. buffer.set_text(_("No lyrics found.\n\nYou can click the "
-#. "Download button to have Quod Libet search "
-#. "for lyrics online.  You can also enter them "
-#. "yourself and click save."))
-#: ../quodlibet/qltk/lyrics.py:67 ../quodlibet/qltk/lyrics.py:106
-msgid "No lyrics found for this song."
-msgstr "Ez da kanta honen letrarik aurkitu."
-
-#: ../quodlibet/qltk/lyrics.py:76
-msgid "Searching for lyrics..."
-msgstr "Letrak bilatzen..."
-
-#: ../quodlibet/qltk/lyrics.py:98
-msgid "Unable to download lyrics."
-msgstr "Ezin dira letrak deskargatu."
-
-#: ../quodlibet/qltk/msg.py:55
-msgid "Discard tag changes?"
-msgstr "Baztertu etiketa aldaketak?"
-
-#: ../quodlibet/qltk/msg.py:56
-msgid ""
-"Tags have been changed but not saved. Save these files, or revert and "
-"discard changes?"
-msgstr ""
-"Etiketak aldatu egin dira baina ez gorde. Fitxategi hauek gorde edo atzera "
-"egin eta aldaketa baztertu?"
-
-#: ../quodlibet/qltk/notif.py:177
-msgid "Active tasks"
-msgstr "Lan aktiboak"
-
-#: ../quodlibet/qltk/notif.py:183
-#, python-format
-msgid "%d tasks running"
-msgstr "Lan aktiboak: %d"
-
-#: ../quodlibet/qltk/playorder.py:18
-msgid "_Unknown"
-msgstr "_Ezezaguna"
-
-#: ../quodlibet/qltk/playorder.py:70
-msgid "In Order"
-msgstr "Ordenean"
-
-#: ../quodlibet/qltk/playorder.py:71
-msgid "_In Order"
-msgstr "_Ordenean"
-
-#: ../quodlibet/qltk/playorder.py:130
-msgid "Shuffle"
-msgstr "Ausaz"
-
-#: ../quodlibet/qltk/playorder.py:152
-msgid "Weighted"
-msgstr "Iraupena"
-
-#: ../quodlibet/qltk/playorder.py:153
-msgid "_Weighted"
-msgstr "_Iraupena"
-
-#: ../quodlibet/qltk/playorder.py:172
-msgid "One Song"
-msgstr "Abesti bat"
-
-#: ../quodlibet/qltk/playorder.py:173
-msgid "_One Song"
-msgstr "_Abesti bat"
-
-#: ../quodlibet/qltk/pluginwin.py:28
-msgid "Plugin Errors"
-msgstr "Plugin erroreak"
-
-#: ../quodlibet/qltk/pluginwin.py:80
-#, fuzzy
-msgid "Plugins"
-msgstr "_Pluginak"
-
-#: ../quodlibet/qltk/pluginwin.py:156
-msgid "Show _Errors"
-msgstr "Ikusi erroreak"
-
-#: ../quodlibet/qltk/pluginwin.py:259
-#, fuzzy
-msgid "Version:"
-msgstr "bertsioa"
-
-#: ../quodlibet/qltk/pluginwin.py:345
-msgid "Enabled"
-msgstr "Gaitua"
-
-#: ../quodlibet/qltk/pluginwin.py:346
-msgid "Disabled"
-msgstr "Desgaitua"
-
-#: ../quodlibet/qltk/pluginwin.py:352
-msgid "No category"
-msgstr "Kategoria gabe"
-
-#: ../quodlibet/qltk/pluginwin.py:356
-msgid "No plugins found."
-msgstr "Ez da pluginik aurkitu."
-
-#: ../quodlibet/qltk/prefs.py:36
-msgid "_Disc"
-msgstr "_Diskoa"
-
-#: ../quodlibet/qltk/prefs.py:37
-msgid "_Track"
-msgstr "_Pista"
-
-#: ../quodlibet/qltk/prefs.py:38
-msgid "Grou_ping"
-msgstr "Taldea"
-
-#: ../quodlibet/qltk/prefs.py:41
-msgid "Al_bum"
-msgstr "Al_buma"
-
-#: ../quodlibet/qltk/prefs.py:46
-msgid "_Filename"
-msgstr "_Fitxategi-izena"
-
-#: ../quodlibet/qltk/prefs.py:48
-msgid "_Length"
-msgstr "_Iraupena"
-
-#: ../quodlibet/qltk/prefs.py:55
-msgid "Song List"
-msgstr "Abesti zerrenda"
-
-#: ../quodlibet/qltk/prefs.py:59
-msgid "_Jump to playing song automatically"
-msgstr "_Salto erreproduzitzen den abestira automatikoki"
-
-#: ../quodlibet/qltk/prefs.py:61
-msgid "When the playing song changes, scroll to it in the song list"
-msgstr ""
-"Erreproduzitzen ari den abestia aldatzean, joan abesti zerrendan uneko "
-"abestiraino"
-
-#: ../quodlibet/qltk/prefs.py:64
-msgid "Behavior"
-msgstr "Portaera"
-
-#: ../quodlibet/qltk/prefs.py:88
-msgid "_Others:"
-msgstr "_Besteak:"
-
-#. Stock edit doesn't have ellipsis chars.
-#: ../quodlibet/qltk/prefs.py:93
-msgid "_Edit..."
-msgstr "_Editatu..."
-
-#: ../quodlibet/qltk/prefs.py:95
-msgid "Add or remove additional column headers"
-msgstr "Gehitu edo ezabatu informazio gehigarriko zutabeak"
-
-#: ../quodlibet/qltk/prefs.py:103
-msgid "Visible Columns"
-msgstr "Zutabe ikusgarriak"
-
-<<<<<<< HEAD
-#: ../quodlibet/qltk/prefs.py:109
-#, fuzzy
-=======
-#: ../quodlibet/qltk/prefs.py:108
->>>>>>> cd0a6ac6
-msgid "Artist includes all _people"
-msgstr "_Jendea Artistan sartzen da"
-
-#: ../quodlibet/qltk/prefs.py:113
-msgid "Filename includes _folder"
-msgstr "Fitxategi-izenak _karpeta barneratzen du"
-
-<<<<<<< HEAD
-#: ../quodlibet/qltk/prefs.py:136
-#, fuzzy
-=======
-#: ../quodlibet/qltk/prefs.py:132
->>>>>>> cd0a6ac6
-msgid "Column Preferences"
-msgstr "Zutabe hobespenak"
-
-#: ../quodlibet/qltk/prefs.py:142
-msgid "Apply current configuration to song list, adding new columns to the end"
-msgstr ""
-"Ezarri oraingo konfigurazioa zerrendari, zutabe berriak bukaeran jarriz"
-
-#: ../quodlibet/qltk/prefs.py:196
-msgid "Extra Columns"
-msgstr "Zutabe gehigarriak"
-
-#: ../quodlibet/qltk/prefs.py:205
-msgid "Browsers"
-msgstr "Nabigatzaileak"
-
-#: ../quodlibet/qltk/prefs.py:210
-msgid "_Global filter:"
-msgstr "Iragazki na_gusia:"
-
-#: ../quodlibet/qltk/prefs.py:215
-msgid "Apply this query in addition to all others"
-msgstr "Ezarri bilaketa hau besteei gehituz"
-
-#: ../quodlibet/qltk/prefs.py:221
-msgid "Search after _typing"
-msgstr "Bilatu ida_tzi ondoren"
-
-#: ../quodlibet/qltk/prefs.py:224
-msgid "Show search results after the user stops typing."
-msgstr ""
-"Bistarazi bilaketa emaitzak erabiltzaileak tekleatzeari utzi bezain laster."
-
-#. Translators: The heading of the preference group, no action
-<<<<<<< HEAD
-#: ../quodlibet/qltk/prefs.py:227
-#, fuzzy
-=======
-#: ../quodlibet/qltk/prefs.py:223
->>>>>>> cd0a6ac6
-msgid "heading|Search"
-msgstr "Bilaketa"
-
-#: ../quodlibet/qltk/prefs.py:232
-msgid "Confirm _multiple ratings"
-msgstr "Berretsi balorazio a_nitz"
-
-#: ../quodlibet/qltk/prefs.py:234
-#, fuzzy
-msgid ""
-"Ask for confirmation before changing the rating of multiple songs at once"
-msgstr "Berrespena eskatu abesti anitzen balorazioa batera aldatu aurretik"
-
-#: ../quodlibet/qltk/prefs.py:237
-msgid "Enable _one-click ratings"
-msgstr "Gaitu klik-bakarreko balorazioak"
-
-#: ../quodlibet/qltk/prefs.py:239
-#, fuzzy
-msgid "Enable rating by clicking on the rating column in the song list"
-msgstr "Balorazio gaitu abesti zerrendak balorazio zutabea klikatuaz"
-
-#: ../quodlibet/qltk/prefs.py:245 ../quodlibet/qltk/prefs.py:461
-msgid "Ratings"
-msgstr "Balorazioak"
-
-#: ../quodlibet/qltk/prefs.py:250
-msgid "_Use rounded corners on thumbnails"
-msgstr "_Erabili borobildutako ertzak argazkitxoentzat"
-
-#: ../quodlibet/qltk/prefs.py:252
-msgid ""
-"Round the corners of album artwork thumbnail images. May require restart to "
-"take effect."
-msgstr ""
-"Borobildu album arte-lan argazkitxo irudiaren ertzak. Berrabiarazte behar "
-"dezake eragin izateko."
-
-#. Filename choice algorithm config
-#: ../quodlibet/qltk/prefs.py:257
-msgid "Prefer _embedded art"
-msgstr "Hobetsi album arte lan _txertatuak"
-
-#: ../quodlibet/qltk/prefs.py:261
-msgid ""
-"Choose to use artwork embedded in the audio (where available) over other "
-"sources"
-msgstr "Aukeratu album arte lan txertatuak hobestea, dagoenean"
-
-#: ../quodlibet/qltk/prefs.py:266
-msgid "_Force image filename:"
-msgstr "_Ezarritako irudiaren izena:"
-
-#: ../quodlibet/qltk/prefs.py:272
-msgid "The album art image file to use when forced"
-msgstr "Album arte lanaren irudia erabiltzeko, izena ezartzen denean"
-
-#: ../quodlibet/qltk/prefs.py:281
-#, fuzzy
-msgid "Album Art"
-msgstr "Album zerrenda"
-
-#: ../quodlibet/qltk/prefs.py:299
-#, fuzzy
-msgid "Playback"
-msgstr "Gelditu erreproduzitzeaz"
-
-#: ../quodlibet/qltk/prefs.py:304
-#, fuzzy
-msgid "Output Configuration"
-msgstr "Erregistro irteera"
-
-#: ../quodlibet/qltk/prefs.py:315
-msgid ""
-"If no Replay Gain information is available for a song, scale the volume by "
-"this value"
-msgstr ""
-"Ez badago erreprodukzio argibiderik kanta batentzat, bidertu bolumena balio "
-"hau erabiliaz"
-
-#: ../quodlibet/qltk/prefs.py:318
-#, fuzzy
-msgid "_Fall-back gain (dB):"
-msgstr "Lehenetsiriko irabazia (dB):"
-
-#: ../quodlibet/qltk/prefs.py:329
-msgid ""
-"Scale volume for all songs by this value, as long as the result will not clip"
-msgstr ""
-"Biderkatu abesti guztien bolumena balio honez, beti mozketak sortzen ez "
-"baditu"
-
-#: ../quodlibet/qltk/prefs.py:332
-#, fuzzy
-msgid "_Pre-amp gain (dB):"
-msgstr "Aurre-amp irabazia (dB):"
-
-#: ../quodlibet/qltk/prefs.py:337
-msgid "_Enable Replay Gain volume adjustment"
-msgstr "_Gaitu erreprodukzio irabazte bolumen doitzea"
-
-#: ../quodlibet/qltk/prefs.py:362
-msgid "Replay Gain Volume Adjustment"
-msgstr "Erreprodukzio bolumen irabazi doitzea"
-
-#: ../quodlibet/qltk/prefs.py:385
-#, fuzzy
-msgid "Tags"
-msgstr "Editatu etiketak"
-
-#: ../quodlibet/qltk/prefs.py:390
-#, fuzzy
-msgid "Auto-save tag changes"
-msgstr "Baztertu etiketa aldaketak?"
-
-#: ../quodlibet/qltk/prefs.py:393
-msgid "Save changes to tags without confirmation when editing multiple files"
-msgstr ""
-"Gorde aldaketak baiespen indibidualarik eskatu gabe fitxategi asko editatzen "
-"denean"
-
-#: ../quodlibet/qltk/prefs.py:400
-msgid ""
-"Access all tags, including machine-generated ones e.g. MusicBrainz or Replay "
-"Gain tags"
-msgstr ""
-"Atzitu etiketa guztiak, automatikoki sortuak barne: MusicBrainz edo "
-"ReplayGain, besteak beste"
-
-#: ../quodlibet/qltk/prefs.py:409
-msgid ""
-"A list of separators to use when splitting tag values. The list is space-"
-"separated"
-msgstr ""
-"Etiketatik baloreak bereizterakoan erabil daitezkeen bereizle zerrenda "
-"(komaz bereiztuta)."
-
-#: ../quodlibet/qltk/prefs.py:428
-msgid ""
-"Bayesian Average factor (C) for aggregated ratings.\n"
-"0 means a conventional average, higher values mean that albums with few "
-"tracks will have less extreme ratings. Changing this value triggers a re-"
-"calculation for all albums."
-msgstr ""
-"Erantsitako balorazioa osatzeko Batezbesteko Bayesianaren faktorea (C).\n"
-"0k ohiko batezbesteko esan nahi du, balore handiagok esan nahi dute \n"
-"pista gutxiko albumek puntuazio estremo gutxiago izango dutela.\n"
-"Balore hau aldatutakoan, album guztientzat birkalkulatzea abiaraziko da."
-
-#: ../quodlibet/qltk/prefs.py:434
-msgid "_Bayesian averaging amount:"
-msgstr "_Batezbesteko Bayesianaren kopurua:"
-
-#: ../quodlibet/qltk/prefs.py:442
-msgid "Save ratings and play _counts"
-msgstr "Gorde balorazio eta erreprodukzio _kontaketak"
-
-#: ../quodlibet/qltk/prefs.py:446
-msgid "_Email:"
-msgstr "_Eposta:"
-
-#: ../quodlibet/qltk/prefs.py:448
-msgid "Ratings and play counts will be set for this email address"
-msgstr ""
-"Balorazio eta erreprodukzio kontuak ezarriko dira posta helbide honentzat"
-
-<<<<<<< HEAD
-#: ../quodlibet/qltk/prefs.py:475
-#, fuzzy
-msgid "Updating for new ratings"
-msgstr "_Kate berria"
-=======
-#: ../quodlibet/qltk/prefs.py:471
-msgid "Updating for new ratings"
-msgstr "Balorazio berria eguneratzen"
->>>>>>> cd0a6ac6
-
-#: ../quodlibet/qltk/prefs.py:485
-msgid "_Refresh library on start"
-msgstr "F_reskatu liburutegia abiaraztean"
-
-#: ../quodlibet/qltk/prefs.py:499
-#, fuzzy
-msgid "Refresh Library"
-msgstr "_Freskatu liburutegia"
-
-#: ../quodlibet/qltk/prefs.py:507
-#, fuzzy
-msgid "Scan Directories"
-msgstr "Arakatu _direktorioak"
-
-#: ../quodlibet/qltk/prefs.py:516
-#, fuzzy
-msgid "Preferences"
-msgstr "Hobespenak"
-
-#: ../quodlibet/qltk/properties.py:139 ../quodlibet/qltk/properties.py:141
-msgid "Properties"
-msgstr "Propietateak"
-
-#: ../quodlibet/qltk/queue.py:41 ../quodlibet/qltk/quodlibetwindow.py:557
-msgid "_Queue"
-msgstr "_Ilara"
-
-#: ../quodlibet/qltk/queue.py:49
-msgid "Remove all songs from the queue"
-msgstr "Kendu ilarako abesti guztiak"
-
-#: ../quodlibet/qltk/queue.py:59
-msgid "_Random"
-msgstr "_Ausaz"
-
-#: ../quodlibet/qltk/quodlibetwindow.py:179
-msgid "_Order:"
-msgstr "_Ordena:"
-
-#: ../quodlibet/qltk/quodlibetwindow.py:187
-msgid "_Repeat"
-msgstr "E_rrepikatu"
-
-#: ../quodlibet/qltk/quodlibetwindow.py:188
-msgid "Restart the playlist when finished"
-msgstr "Berriz hasi erreprodukzio-zerrenda amaitzean"
-
-#: ../quodlibet/qltk/quodlibetwindow.py:406
-msgid "Unable to add songs"
-msgstr "Ezin dira abestiak gehitu"
-
-#: ../quodlibet/qltk/quodlibetwindow.py:407
-#: ../quodlibet/qltk/quodlibetwindow.py:857
-#, python-format
-msgid "<b>%s</b> uses an unsupported protocol."
-msgstr "<b>%s</b>k onartzen ez den protokolo bat erabiltzen du."
-
-#: ../quodlibet/qltk/quodlibetwindow.py:457
-msgid "_Music"
-msgstr "_Musika"
-
-#: ../quodlibet/qltk/quodlibetwindow.py:458
-msgid "_Add a Folder..."
-msgstr "_Gehitu karpeta bat..."
-
-#: ../quodlibet/qltk/quodlibetwindow.py:460
-msgid "_Add a File..."
-msgstr "_Gehitu fitxategi bat..."
-
-#: ../quodlibet/qltk/quodlibetwindow.py:462
-msgid "_Add a Location..."
-msgstr "_Gehitu kokapen bat..."
-
-#: ../quodlibet/qltk/quodlibetwindow.py:464
-msgid "_Browse Library"
-msgstr "_Arakatu liburutegia"
-
-#: ../quodlibet/qltk/quodlibetwindow.py:470
-msgid "_Filters"
-msgstr "_Iragazkia"
-
-#: ../quodlibet/qltk/quodlibetwindow.py:472
-#, fuzzy
-msgid "Recently _Played"
-msgstr "_Inoiz ez erreproduzituak"
-
-#: ../quodlibet/qltk/quodlibetwindow.py:474
-msgid "Recently _Added"
-msgstr "Duela gutxi _gehituak"
-
-#: ../quodlibet/qltk/quodlibetwindow.py:476
-msgid "_Top 40"
-msgstr "40 gehien e_rabiliak"
-
-#: ../quodlibet/qltk/quodlibetwindow.py:479
-msgid "_Control"
-msgstr "_Kontrola"
-
-#: ../quodlibet/qltk/quodlibetwindow.py:485
-msgid "_Jump to Playing Song"
-msgstr "_Salto erreproduzitzen den abestira"
-
-#: ../quodlibet/qltk/quodlibetwindow.py:488
-msgid "_View"
-msgstr "_Ikusi"
-
-#: ../quodlibet/qltk/quodlibetwindow.py:489
-msgid "_Help"
-msgstr "_Laguntza"
-
-#: ../quodlibet/qltk/quodlibetwindow.py:490
-msgid "_Output Log"
-msgstr "_Irteera erregistroa"
-
-#: ../quodlibet/qltk/quodlibetwindow.py:498
-msgid "_Cause an Error"
-msgstr "E_rrore bat sortzen du"
-
-#: ../quodlibet/qltk/quodlibetwindow.py:515
-msgid "Online Help"
-msgstr "Laguntza sarean"
-
-#: ../quodlibet/qltk/quodlibetwindow.py:519
-#, fuzzy
-msgid "Search Help"
-msgstr "Bilatu"
-
-#: ../quodlibet/qltk/quodlibetwindow.py:524
-msgid "Re_fresh Library"
-msgstr "_Freskatu liburutegia"
-
-#: ../quodlibet/qltk/quodlibetwindow.py:528
-msgid "Re_load Library"
-msgstr "Birkargatu _liburutegia"
-
-#: ../quodlibet/qltk/quodlibetwindow.py:533
-msgid "Filter on _Genre"
-msgstr "Iragazi _generoz"
-
-#: ../quodlibet/qltk/quodlibetwindow.py:534
-msgid "Filter on _Artist"
-msgstr "Iragazi _artistaz"
-
-#: ../quodlibet/qltk/quodlibetwindow.py:535
-msgid "Filter on Al_bum"
-msgstr "Iragazi al_bumez"
-
-#: ../quodlibet/qltk/quodlibetwindow.py:543
-msgid "Random _Genre"
-msgstr "Ausazko _generoa"
-
-#: ../quodlibet/qltk/quodlibetwindow.py:544
-msgid "Random _Artist"
-msgstr "Ausazko _artista"
-
-#: ../quodlibet/qltk/quodlibetwindow.py:545
-msgid "Random Al_bum"
-msgstr "Ausazko Al_buma"
-
-#: ../quodlibet/qltk/quodlibetwindow.py:552
-msgid "Song _List"
-msgstr "Abesti _zerrenda"
-
-#: ../quodlibet/qltk/quodlibetwindow.py:600
-msgid "Check for changes in your library"
-msgstr "Aztertu zure liburutegiko aldaketak"
-
-#: ../quodlibet/qltk/quodlibetwindow.py:603
-msgid "Reload all songs in your library (this can take a long time)"
-msgstr "Birkargatu liburutegiko kanta guztiak (denbora luzea har lezake)"
-
-#: ../quodlibet/qltk/quodlibetwindow.py:607
-msgid ""
-"The 40 songs you've played most (more than 40 may be chosen if there are "
-"ties)"
-msgstr ""
-"Gehien erreproduzitutako 40 abestiak (40 baino gehiago egon litezke "
-"berdinketarik badago)"
-
-#: ../quodlibet/qltk/quodlibetwindow.py:845
-msgid "Add a Location"
-msgstr "Gehitu kokapena"
-
-#: ../quodlibet/qltk/quodlibetwindow.py:846
-msgid "Enter the location of an audio file:"
-msgstr "Idatzi audio fitxategiaren kokapena:"
-
-#: ../quodlibet/qltk/quodlibetwindow.py:851
-#: ../quodlibet/qltk/quodlibetwindow.py:856
-msgid "Unable to add location"
-msgstr "Ezin da kokapena gehitu"
-
-#: ../quodlibet/qltk/quodlibetwindow.py:852
-#, python-format
-msgid "<b>%s</b> is not a valid location."
-msgstr "<b>%s</b> ez da baliozko kokapen bat."
-
-#: ../quodlibet/qltk/quodlibetwindow.py:868
-#: ../quodlibet/qltk/quodlibetwindow.py:875
-msgid "Add Music"
-msgstr "Gehitu musika"
-
-#: ../quodlibet/qltk/quodlibetwindow.py:869
-msgid "Watch this folder for new songs"
-msgstr "Bilatu kanta berriak karpeta honetan"
-
-#: ../quodlibet/qltk/quodlibetwindow.py:893
-#, python-format
-msgid ""
-"%s could not be added to your library.\n"
-"\n"
-msgstr ""
-"%s ezin da liburutegian gehitu.\n"
-"\n"
-
-#: ../quodlibet/qltk/quodlibetwindow.py:898
-msgid "Unable to add song"
-msgstr "Ezin da abestia gehitu"
-
-#: ../quodlibet/qltk/ratingsmenu.py:20
-#, python-format
-msgid "Are you sure you want to change the rating of all %d songs?"
-<<<<<<< HEAD
-msgstr ""
-"%d abestiren balorazioa aldatzera zoaz.\n"
-"Jarraitu nahi duzu?"
-=======
-msgstr "Ziur al zaude %d kanta guztien balorazioa aldatu nahi duzula?"
->>>>>>> cd0a6ac6
-
-#: ../quodlibet/qltk/ratingsmenu.py:22
-#, fuzzy, python-format
-msgid "The rating of all selected songs will be changed to '%s'"
-msgstr "Hautatuko %d abestien balorazioa '%s'-ra aldatuko da"
-
-#: ../quodlibet/qltk/remote.py:117
-#, python-format
-msgid "Invalid command %r received."
-msgstr "%r komando baliogabea jasoa."
-
-#: ../quodlibet/qltk/remote.py:120
-#, python-format
-msgid "Error running command %r, caused by: %r."
-msgstr "%r komando exekutatzeak huts egin du, %r dela eta."
-
-#: ../quodlibet/qltk/remote.py:264 ../quodlibet/qltk/remote.py:271
-#, python-format
-msgid "Unknown browser %r."
-msgstr "%r nabigatzaile ezezaguna."
-
-#: ../quodlibet/qltk/renamefiles.py:25
-msgid "Replace spaces with _underscores"
-msgstr "Ordeztu zuriuneak a_zpimarrez"
-
-#: ../quodlibet/qltk/renamefiles.py:35
-msgid "Strip _Windows-incompatible characters"
-msgstr "Kendu windows-ekin bateragarriak ez diren karaktereak"
-
-#: ../quodlibet/qltk/renamefiles.py:53
-msgid "Strip _diacritical marks"
-msgstr "Kendu marka _diakritikoak"
-
-#: ../quodlibet/qltk/renamefiles.py:64
-msgid "Strip non-_ASCII characters"
-msgstr "Kendu ASCII ez diren karaktereak"
-
-#: ../quodlibet/qltk/renamefiles.py:74
-msgid "Use only _lowercase characters"
-msgstr "Erabili letra _xeheak bakarrik"
-
-#: ../quodlibet/qltk/renamefiles.py:89
-msgid "Rename Files"
-msgstr "Berrizendatu fitxategiak"
-
-#: ../quodlibet/qltk/renamefiles.py:105
-msgid "New Name"
-msgstr "Izen berria"
-
-#: ../quodlibet/qltk/renamefiles.py:140
-msgid "Ignore _All Errors"
-msgstr "Baztertu errore _guztiak"
-
-#: ../quodlibet/qltk/renamefiles.py:142
-msgid "_Continue"
-msgstr "_Jarraitu"
-
-#: ../quodlibet/qltk/renamefiles.py:144
-msgid "Unable to rename file"
-msgstr "Ezin da fitxategia berrizendatu"
-
-#: ../quodlibet/qltk/renamefiles.py:145
-#, python-format
-msgid ""
-"Renaming <b>%s</b> to <b>%s</b> failed. Possibly the target file already "
-"exists, or you do not have permission to make the new file or remove the old "
-"one."
-msgstr ""
-"Huts <b>%s</b> <b>%s</b>-ra berrizendatzean. Ziurrenik edo helburua "
-"fixtategi badago dagoeneko edo ez duzu baimenik fitxategi berria sortu edo "
-"zaharra kentzeko."
-
-#: ../quodlibet/qltk/renamefiles.py:180
-msgid "Path is not absolute"
-msgstr "Bidea ez da absolutua"
-
-#: ../quodlibet/qltk/renamefiles.py:181
-#, python-format
-msgid ""
-"The pattern\n"
-"\t<b>%s</b>\n"
-"contains / but does not start from root. To avoid misnamed folders, root "
-"your pattern by starting it with / or ~/."
-msgstr ""
-"\t<b>%s</b>\n"
-"patroiak / du baina ez da errotik hasten. Okerreko izeneko direktorioak "
-"saihesteko patroia / edo ~/ -rekin hasi behar da."
-
-#: ../quodlibet/qltk/scanbox.py:35
-#, fuzzy
-msgid ""
-"Songs in the listed folders will be added to the library during a library "
-"refresh"
-msgstr ""
-"Karpeta hauetan kokatutako abestiak (':' erabiliaz bereziak) zure "
-"liburutegira gehituko dira"
-
-#: ../quodlibet/qltk/scanbox.py:102
-msgid "Select Directories"
-msgstr "Hautatu direktorioak"
-
-#: ../quodlibet/qltk/searchbar.py:46
-#, fuzzy
-msgid "Saved Searches"
-msgstr "Gordetako balioak"
-
-#: ../quodlibet/qltk/searchbar.py:47
-#, fuzzy
-msgid "Edit saved searches..."
-<<<<<<< HEAD
-msgstr "Editatu gordetako balioak..."
-=======
-msgstr "Editatu gordetako bilaketak..."
-
-#: ../quodlibet/qltk/searchbar.py:74 ../quodlibet/qltk/searchbar.py:83
-msgid "Search your library, using free text or QL queries"
-msgstr "Bilatu zure bilduman, testua edo QL bilaketak erabiliz"
-
 #: ../quodlibet/qltk/searchbar.py:77
 msgid "_Search:"
 msgstr "_Bilaketa:"
->>>>>>> cd0a6ac6
-
-#: ../quodlibet/qltk/searchbar.py:67
-msgid "Search"
-msgstr "Bilatu"
-
-#: ../quodlibet/qltk/searchbar.py:68
-msgid "Search your library, using free text or QL queries"
-msgstr ""
-
-#: ../quodlibet/qltk/searchbar.py:176
-msgid "_Limit:"
-msgstr "_Muga:"
-
-#: ../quodlibet/qltk/searchbar.py:188
-msgid "_Weight"
-msgstr "_Tamaina"
-
-#: ../quodlibet/qltk/songlist.py:243
-#, python-format
-msgid "_Filter on %s"
-msgstr "_Iragazi %s-ez"
-
-#: ../quodlibet/qltk/songlist.py:924
-#, fuzzy
-msgid "All _Headers"
-msgstr "_Album goiburuak"
-
-#: ../quodlibet/qltk/songlist.py:925
-msgid "_Track Headers"
-msgstr "Pis_ta goiburuak"
-
-#: ../quodlibet/qltk/songlist.py:926
-msgid "_Album Headers"
-msgstr "_Album goiburuak"
-
-#: ../quodlibet/qltk/songlist.py:927
-msgid "_People Headers"
-msgstr "_Pertsona goiburuak"
-
-#: ../quodlibet/qltk/songlist.py:928
-msgid "_Date Headers"
-msgstr "_Data goiburuak"
-
-#: ../quodlibet/qltk/songlist.py:929
-msgid "_File Headers"
-msgstr "_fixategi goiburuak"
-
-#: ../quodlibet/qltk/songlist.py:930
-msgid "_Production Headers"
-msgstr "P_rodukzio goiburuak"
-
-#: ../quodlibet/qltk/songlist.py:944
-#, fuzzy
-msgid "Custom _Sort..."
-msgstr "_Pertsonalizatu goiburuak..."
-
-#: ../quodlibet/qltk/songlist.py:949
-msgid "_Customize Headers..."
-msgstr "_Pertsonalizatu goiburuak..."
-
-#: ../quodlibet/qltk/songsmenu.py:231
-msgid "Add to _Queue"
-msgstr "Gehitu _ilarara"
-
-#: ../quodlibet/qltk/songsmenu.py:249
-msgid "_Copy to Device"
-msgstr "_Kopiatu gailura"
-
-#: ../quodlibet/qltk/songsmenu.py:258
-#, fuzzy
-msgid "_Remove from library"
-msgstr "_Kendu erreprodukzio-zerrendatik"
-
-#: ../quodlibet/qltk/sortdialog.py:19
-#, fuzzy
-msgid "Track Headers"
-msgstr "Pis_ta goiburuak"
-
-#: ../quodlibet/qltk/sortdialog.py:22
-#, fuzzy
-msgid "People Headers"
-msgstr "_Pertsona goiburuak"
-
-#: ../quodlibet/qltk/sortdialog.py:25
-#, fuzzy
-msgid "Album Headers"
-msgstr "_Album goiburuak"
-
-#: ../quodlibet/qltk/sortdialog.py:28
-#, fuzzy
-msgid "Date Headers"
-msgstr "_Data goiburuak"
-
-#: ../quodlibet/qltk/sortdialog.py:31
-#, fuzzy
-msgid "File Headers"
-msgstr "_fixategi goiburuak"
-
-#: ../quodlibet/qltk/sortdialog.py:33
-#, fuzzy
-msgid "Production Headers"
-msgstr "P_rodukzio goiburuak"
-
-#: ../quodlibet/qltk/sortdialog.py:67
-#, fuzzy
-msgid "Tag:"
-msgstr "E_tiketa:"
-
-#: ../quodlibet/qltk/sortdialog.py:71
-msgid "Ascending"
-msgstr "Goraka"
-
-#: ../quodlibet/qltk/sortdialog.py:73
-msgid "Descending"
-msgstr "Beheraka"
-
-#: ../quodlibet/qltk/sortdialog.py:117
-#, fuzzy
-msgid "Custom sort"
-msgstr "_Personalizatu"
-
-#: ../quodlibet/qltk/tagsfrompath.py:80
-msgid "Replace _underscores with spaces"
-msgstr "Ordeztu azpimarrak zuriunez"
-
-#: ../quodlibet/qltk/tagsfrompath.py:90
-msgid "_Title-case tags"
-msgstr "_Titulu-gisako etiketak"
-
-#: ../quodlibet/qltk/tagsfrompath.py:100
-msgid "Split into multiple _values"
-msgstr "Zatitu hainbat _ baliotan"
-
-#: ../quodlibet/qltk/tagsfrompath.py:117
-msgid "Tags From Path"
-msgstr "Etiketak bidetik"
-
-#: ../quodlibet/qltk/tagsfrompath.py:127
-msgid "Tags replace existing ones"
-msgstr "Etiketak daudenak ordezkatzen dituzte"
-
-#: ../quodlibet/qltk/tagsfrompath.py:128
-msgid "Tags are added to existing ones"
-msgstr "Etiketak daudenei gehituko zaizkie"
-
-#: ../quodlibet/qltk/tagsfrompath.py:156
-#, python-format
-msgid ""
-"The pattern\n"
-"\t<b>%s</b>\n"
-"is invalid. Possibly it contains the same tag twice or it has unbalanced "
-"brackets (&lt; / &gt;)."
-msgstr ""
-"\t<b>%s</b>\n"
-"patroia baliogabea da. Baliteke etiketa berdina bi aldiz edukitzea edo itxi "
-"gabeko parentesiak ditu (&lt; / &gt;)."
-
-#: ../quodlibet/qltk/tagsfrompath.py:177
-msgid "Invalid tags"
-msgstr "Etiketa baliogabeak"
-
-#: ../quodlibet/qltk/tagsfrompath.py:178
-#, python-format
-msgid ""
-"Invalid tags <b>%s</b>\n"
-"\n"
-"The files currently selected do not support editing these tags."
-msgstr ""
-"<b>%s</b> etiketa baliogabeak\n"
-"\n"
-"Hautatutako fitxategiek ez dute onartzen etiketa hauek ezabatzea."
-
-#: ../quodlibet/qltk/tagsfrompath.py:262 ../quodlibet/util/songwrapper.py:96
-msgid "Unable to edit song"
-msgstr "Ezin da abestia editatu"
-
-#: ../quodlibet/qltk/textedit.py:87
-#, python-format
-msgid ""
-"The pattern you entered was invalid. Make sure you enter &lt; and &gt; as "
-"\\&lt; and \\&gt; and that your tags are balanced.\n"
-"\n"
-"%s"
-msgstr ""
-"Sartutako patroia baliogabea da. Ziuratu &lt; eta &gt; \\&lt; eta \\&gt; "
-"gisa sartu dituzula eta etiketak parekatuak daudela.\n"
-"\n"
-"%s"
-
-#: ../quodlibet/qltk/textedit.py:103
-msgid "Edit Display"
-msgstr "Editatu bistaratzea"
-
-#: ../quodlibet/qltk/tracker.py:88
-msgid "Too Many Errors"
-msgstr "Errore gehiegi"
-
-#: ../quodlibet/qltk/tracker.py:89
-#, python-format
-msgid "Stopping playback because there were %d errors in a row."
-msgstr "Errenkada batean %d errore daudelako erreprodukzioa gelditzen."
-
-#: ../quodlibet/qltk/tracknumbers.py:20
-msgid "Track Numbers"
-msgstr "Pista zenbakiak"
-
-#: ../quodlibet/qltk/tracknumbers.py:25
-msgid "Start fro_m:"
-msgstr "Hasi he_mendik:"
-
-#: ../quodlibet/qltk/tracknumbers.py:36
-msgid "_Total tracks:"
-msgstr "Pista _guztira:"
-
-#: ../quodlibet/qltk/tracknumbers.py:61
-msgid "Track"
-msgstr "Pista"
-
-#: ../quodlibet/qltk/views.py:539
-#, python-format
-msgid "and %d more..."
-msgstr "eta %d gehiago..."
-
-#: ../quodlibet/qltk/wlw.py:176
-msgid "Saving the songs you changed."
-msgstr "Aldatu dituzun abestiak gordetzen."
-
-#: ../quodlibet/qltk/wlw.py:177
-#, python-format
-msgid ""
-"%(current)d/%(total)d songs saved\n"
-"(%(remaining)s remaining)"
-msgstr ""
-"%(current)d/%(total)d abesti gordeak\n"
-"(%(remaining)s falta dira)"
-
-#: ../quodlibet/qltk/wlw.py:207
-#, python-format
-msgid "%d of %d"
-msgstr "%d %d-tik"
-
-#: ../quodlibet/qltk/x.py:222
-msgid "Clear search"
-msgstr "Garbitu bilaketa"
-
-#: ../quodlibet/util/collection.py:499
-#, python-format
-msgid "A playlist named %s already exists."
-msgstr "Badago %s izeneko erreprodukzio-zerrenda bat."
-
-#. Translators: "D" as in "Debug". It is prepended to
-#. terminal output. APT uses a similar output format.
-#: ../quodlibet/util/dprint.py:160
-#, fuzzy
-msgid "D: "
-msgstr "W: "
-
-#. Translators: Name of the debug tab in the Output Log window
-#: ../quodlibet/util/dprint.py:169
-msgid "Debug"
-msgstr "Debug"
-
-#. Translators: "W" as in "Warning". It is prepended to
-#. terminal output. APT uses a similar output format.
-#: ../quodlibet/util/dprint.py:176
-msgid "W: "
-msgstr "W: "
-
-#. Translators: Name of the warnings tab in the Output Log window
-#: ../quodlibet/util/dprint.py:182
-msgid "Warnings"
-msgstr "Abisuak"
-
-#. Translators: "E" as in "Error". It is prepended to
-#. terminal output. APT uses a similar output format.
-#: ../quodlibet/util/dprint.py:189
-msgid "E: "
-msgstr "E: "
-
-#: ../quodlibet/util/__init__.py:100
-msgid "Display brief usage information"
-msgstr "Erakutsi erabiltze argibide laburpena"
-
-#: ../quodlibet/util/__init__.py:102
-msgid "Display version and copyright"
-msgstr "Bertsio eta kopia-eskubideak bistarazi"
-
-#: ../quodlibet/util/__init__.py:142
-#, fuzzy, python-format
-msgid "Usage: %s %s\n"
-msgstr "Erabilera: %s %s"
-
-#: ../quodlibet/util/__init__.py:143
-msgid "[options]"
-msgstr "[aukerak]"
-
-#: ../quodlibet/util/__init__.py:186
-#, python-format
-msgid "Option %r not recognized."
-msgstr "Ez da %r aukera ezagutzen."
-
-#: ../quodlibet/util/__init__.py:189
-#, python-format
-msgid "Option %r requires an argument."
-msgstr "%r aukerak argumentu bat behar du."
-
-#: ../quodlibet/util/__init__.py:192
-#, python-format
-msgid "%r is not a unique prefix."
-msgstr "%r ez da aurrizki bakana."
-
-#: ../quodlibet/util/__init__.py:415 ../quodlibet/util/__init__.py:424
-msgid "[Invalid Encoding]"
-msgstr "[Kodeketa baliogabea]"
-
-#. Translators: If tag names, when capitalized, should not
-#. be title-cased ("Looks Like This"), but rather only have
-#. the first letter capitalized, translate this string as
-#. something other than "check|titlecase?".
-#: ../quodlibet/util/__init__.py:643
-msgid "check|titlecase?"
-msgstr "Lehen hizkia larriz hitz bakoitzean?"
-
-#: ../quodlibet/util/logging.py:8
-msgid "General"
-msgstr "Orokorra"
-
-#: ../quodlibet/util/logging.py:32
-msgid "No log available."
-msgstr "Erregistrurik gabe."
-
-#: ../quodlibet/util/massagers.py:31
-msgid ""
-"The date must be entered in 'YYYY', 'YYYY-MM-DD' or 'YYYY-MM-DD HH:MM:SS' "
-"format."
-msgstr ""
-"Data 'UUUU', 'UUUU-HH-EE' edo 'UUUU-HH-EE OO:MM:SS' formatuan sartu behar da."
-
-#: ../quodlibet/util/massagers.py:43
-msgid "Replay Gain gains must be entered in 'x.yy dB' format."
-msgstr "Erreprodukzio irabazia  'x.yy dB' formatuan idatzi behar da."
-
-#: ../quodlibet/util/massagers.py:63
-msgid "Replay Gain peaks must be entered in 'x.yy' format."
-msgstr "Erreprodukzio irabazi gailurra  'x.yy' formatuan sartu behar da."
-
-#: ../quodlibet/util/massagers.py:82
-msgid "MusicBrainz IDs must be in UUID format."
-msgstr "MusicBrainz IDak UUID formatuan izan behar dira."
-
-#. Translators: Leave "official", "promotional", and "bootleg"
-#. untranslated. They are the three possible literal values.
-#: ../quodlibet/util/massagers.py:103
-msgid ""
-"MusicBrainz release status must be 'official', 'promotional', or 'bootleg'."
-msgstr ""
-"MusicBrainz argitaratze egoera 'official', 'promotional', edo 'bootleg' izan "
-"behar da."
-
-#: ../quodlibet/util/massagers.py:113
-msgid "Language must be an ISO 639-2 three-letter code"
-msgstr "Hizkuntzak ISO 639-2tik hiru letratako kodea izan behar du"
-
-#: ../quodlibet/util/tags.py:28
-msgid "album"
-msgstr "albuma"
-
-#: ../quodlibet/util/tags.py:29
-msgid "arranger"
-msgstr "Moldatzailea"
-
-#: ../quodlibet/util/tags.py:31
-msgid "author"
-msgstr "egilea"
-
-#: ../quodlibet/util/tags.py:32
-msgid "composer"
-msgstr "konposatzailea"
-
-#: ../quodlibet/util/tags.py:33
-msgid "conductor"
-msgstr "gidaria"
-
-#: ../quodlibet/util/tags.py:34
-msgid "contact"
-msgstr "kontaktua"
-
-#: ../quodlibet/util/tags.py:35
-msgid "copyright"
-msgstr "Copyright-a"
-
-#: ../quodlibet/util/tags.py:36
-msgid "date"
-msgstr "data"
-
-#: ../quodlibet/util/tags.py:37
-msgid "description"
-msgstr "azalpena"
-
-#: ../quodlibet/util/tags.py:38
-msgid "genre"
-msgstr "generoa"
-
-#: ../quodlibet/util/tags.py:39
-msgid "grouping"
-msgstr "taldekatzea"
-
-#: ../quodlibet/util/tags.py:40
-msgid "language"
-msgstr "hizkuntza"
-
-#: ../quodlibet/util/tags.py:41
-msgid "license"
-msgstr "lizentzia"
-
-#: ../quodlibet/util/tags.py:42
-msgid "location"
-msgstr "kokapena"
-
-#: ../quodlibet/util/tags.py:43
-msgid "lyricist"
-msgstr "idazlea"
-
-#. Translators: Also e.g. "record label", "publisher"
-#: ../quodlibet/util/tags.py:45
-msgid "organization"
-msgstr "erakundea"
-
-#: ../quodlibet/util/tags.py:47
-msgid "title"
-msgstr "izenburua"
-
-#: ../quodlibet/util/tags.py:48
-msgid "version"
-msgstr "bertsioa"
-
-#: ../quodlibet/util/tags.py:49
-msgid "website"
-msgstr "webgunea"
-
-#: ../quodlibet/util/tags.py:51
-msgid "album artist"
-msgstr "album artista"
-
-#: ../quodlibet/util/tags.py:52
-msgid "BPM"
-msgstr "BPM"
-
-#. Translators: This used to be called "part".
-#: ../quodlibet/util/tags.py:55 ../quodlibet/util/tags.py:56
-msgid "disc subtitle"
-msgstr "disko azpititulua"
-
-#: ../quodlibet/util/tags.py:57 ../quodlibet/util/tags.py:92
-msgid "disc"
-msgstr "diskoa"
-
-#: ../quodlibet/util/tags.py:58 ../quodlibet/util/tags.py:94
-msgid "track"
-msgstr "pista"
-
-#: ../quodlibet/util/tags.py:59
-msgid "label ID"
-msgstr "etiketa IDa"
-
-#: ../quodlibet/util/tags.py:60
-msgid "original release date"
-msgstr "jatorrizko argitaratze data"
-
-#: ../quodlibet/util/tags.py:61
-msgid "original album"
-msgstr "jatorrizko albuma"
-
-#: ../quodlibet/util/tags.py:62
-msgid "original artist"
-msgstr "jatorrizko artista"
-
-#: ../quodlibet/util/tags.py:63
-msgid "recording date"
-msgstr "grabaketa data"
-
-#: ../quodlibet/util/tags.py:64
-msgid "release country"
-msgstr "argitaratzen nazioa"
-
-#: ../quodlibet/util/tags.py:65
-msgid "album artist (sort)"
-msgstr "album artista (ordenatu)"
-
-#: ../quodlibet/util/tags.py:66
-msgid "artist (sort)"
-msgstr "artista (ordenatu)"
-
-#: ../quodlibet/util/tags.py:67
-msgid "album (sort)"
-msgstr "album (ordenatu)"
-
-#: ../quodlibet/util/tags.py:68
-msgid "performer (sort)"
-msgstr "interpretea (ordenatu)"
-
-#: ../quodlibet/util/tags.py:69
-msgid "performers (sort)"
-msgstr "interpreteak (ordenatu)"
-
-#. http://musicbrainz.org/doc/MusicBrainzTag
-#: ../quodlibet/util/tags.py:73
-msgid "MusicBrainz track ID"
-msgstr "MusicBrainz pista IDa"
-
-#: ../quodlibet/util/tags.py:74
-msgid "MusicBrainz release ID"
-msgstr "MusicBrainz argitaratze IDa"
-
-#: ../quodlibet/util/tags.py:75
-msgid "Musicbrainz artist ID"
-msgstr "Musicbrainz artista IDa"
-
-#: ../quodlibet/util/tags.py:76
-msgid "MusicBrainz album artist ID"
-msgstr "MusicBrainz album artista IDa"
-
-#: ../quodlibet/util/tags.py:77
-msgid "MusicBrainz TRM ID"
-msgstr "MusicBrainz TRM IDa"
-
-#: ../quodlibet/util/tags.py:78
-msgid "MusicIP PUID"
-msgstr "MusicIP PUID"
-
-#: ../quodlibet/util/tags.py:79
-msgid "MusicBrainz album status"
-msgstr "MusicBrainz album egoera"
-
-#: ../quodlibet/util/tags.py:80
-msgid "MusicBrainz album type"
-msgstr "MusicBrainz album mota"
-
-#. Translators: "gain" means a volume adjustment, not "to acquire".
-#: ../quodlibet/util/tags.py:83
-msgid "track gain"
-msgstr "Pistaren irabazpena"
-
-#: ../quodlibet/util/tags.py:84
-msgid "track peak"
-msgstr "Pistaren erpina"
-
-#. Translators: "gain" means a volume adjustment, not "to acquire".
-#: ../quodlibet/util/tags.py:86
-msgid "album gain"
-msgstr "Albumaren irabazpena"
-
-#: ../quodlibet/util/tags.py:87
-msgid "album peak"
-msgstr "Albumaren gailurra"
-
-#: ../quodlibet/util/tags.py:88
-msgid "reference loudness"
-msgstr "erreferentzia ozena"
-
-#: ../quodlibet/util/tags.py:93
-msgid "discs"
-msgstr "diskoak"
-
-#: ../quodlibet/util/tags.py:95
-msgid "tracks"
-msgstr "pistak"
-
-#: ../quodlibet/util/tags.py:96
-msgid "last started"
-msgstr "azken abiarazia"
-
-#: ../quodlibet/util/tags.py:97
-msgid "full name"
-msgstr "Izen osoa"
-
-#: ../quodlibet/util/tags.py:104
-msgid "mount point"
-msgstr "muntatze puntua"
-
-#: ../quodlibet/util/tags.py:105
-msgid "errors"
-msgstr "erroreak"
-
-#: ../quodlibet/util/tags.py:107
-msgid "people"
-msgstr "jendea"
-
-#: ../quodlibet/util/tags.py:110
-msgid "year"
-msgstr "urtea"
-
-#: ../quodlibet/util/tags.py:111
-#, fuzzy
-msgid "original release year"
-msgstr "jatorrizko argitaratze data"
-
-#: ../quodlibet/util/tags.py:112
-msgid "bookmark"
-msgstr "laster-marka"
-
-#: ../quodlibet/util/tags.py:115
-#, fuzzy
-msgid "file format"
-msgstr "Ez dago denbora informaziorik"
-
-#. Other things put here as a canonical translated copy.
-#: ../quodlibet/util/tags.py:141
-msgid "lyricists"
-msgstr "Idazleak"
-
-#: ../quodlibet/util/tags.py:142
-msgid "arrangers"
-msgstr "moldatzaileak"
-
-#: ../quodlibet/util/tags.py:143
-msgid "composers"
-msgstr "konposatzaileak"
-
-#: ../quodlibet/util/tags.py:144
-msgid "conductors"
-msgstr "gidariak"
-
-#: ../quodlibet/util/tags.py:145
-msgid "authors"
-msgstr "egileak"
-
-#: ../quodlibet/util/tags.py:149
-#, python-format
-msgid "%d second"
-msgid_plural "%d seconds"
-msgstr[0] "segundo %d"
-msgstr[1] "%d segundo"
-
-#: ../quodlibet/util/tags.py:150
-#, python-format
-msgid "%d minute"
-msgid_plural "%d minutes"
-msgstr[0] "minutu %d"
-msgstr[1] "%d minutu"
-
-#: ../quodlibet/util/tags.py:151
-#, python-format
-msgid "%d hour"
-msgid_plural "%d hours"
-msgstr[0] "ordu %d"
-msgstr[1] "%d ordu"
-
-#: ../quodlibet/util/tags.py:152
-#, python-format
-msgid "%d day"
-msgid_plural "%d days"
-msgstr[0] "egun %d"
-msgstr[1] "%d egun"
-
-#: ../quodlibet/util/tags.py:153
-#, python-format
-msgid "%d year"
-msgid_plural "%d years"
-msgstr[0] "urte %d"
-msgstr[1] "%d urte"
-
-#~ msgid "Could not import python-gpod, iPod support disabled."
-#~ msgstr "Ezin da python-gpod inporatu, iPod euskarria desgaitua."
-
-#, fuzzy
-#~ msgid "_Output device:"
-#~ msgstr "_Irteera kanalizazioa:"
-
-#~ msgid "Could not link GStreamer pipeline: '%s'"
-#~ msgstr "Ezin da GStreamer pipeline-a lotu: '%s'"
-
-#~ msgid "Default"
-#~ msgstr "Berezkoa"
-
-#~ msgid "_Search:"
-#~ msgstr "_Bilaketa:"
-
-#~ msgid "Search your library"
-#~ msgstr "Bilatu zure liburutegian"
+
+#: ../quodlibet/qltk/searchbar.py:93
+msgid "Search your library"
+msgstr "Bilatu zure liburutegian"
 
 #~ msgid "No eject command found."
 #~ msgstr "Ez da ebazpen komandorik aurkitu."
