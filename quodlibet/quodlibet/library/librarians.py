--- conflicted
+++ resolved
@@ -4,7 +4,6 @@
 # This program is free software; you can redistribute it and/or modify
 # it under the terms of the GNU General Public License version 2 as
 # published by the Free Software Foundation
-
 """
 Librarians for libraries.
 """
@@ -16,11 +15,7 @@
 from quodlibet.util.dprint import print_d
 
 
-<<<<<<< HEAD
 class Librarian(GObject.GObject):
-=======
-class Librarian(gobject.GObject):
->>>>>>> f14fc4b1
     """The librarian is a nice interface to all active libraries.
 
     Librarians are a kind of meta-library. When any of their
