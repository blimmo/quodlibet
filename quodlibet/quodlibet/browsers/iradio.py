# -*- coding: utf-8 -*-
# Copyright 2011 Joe Wreschnig, Christoph Reiter
#
# This program is free software; you can redistribute it and/or modify
# it under the terms of the GNU General Public License version 2 as
# published by the Free Software Foundation

import os
import sys
import bz2
import urllib2
import urllib
import itertools

from gi.repository import Gtk, GLib

from quodlibet import const
from quodlibet import qltk
from quodlibet import util
from quodlibet import config

from quodlibet.browsers._base import Browser
from quodlibet.formats.remote import RemoteFile
from quodlibet.formats._audio import TAG_TO_SORT, MIGRATE, AudioFile
from quodlibet.library import SongLibrary
from quodlibet.parse import Query
from quodlibet.qltk.getstring import GetStringDialog
from quodlibet.qltk.songsmenu import SongsMenu
from quodlibet.qltk.notif import Task
from quodlibet.util import copool, gobject_weak, sanitize_tags
from quodlibet.util.uri import URI
from quodlibet.qltk.views import AllTreeView
from quodlibet.qltk.searchbar import SearchBarBox
from quodlibet.qltk.completion import LibraryTagCompletion
from quodlibet.qltk.x import MenuItem, Alignment, ScrolledWindow
from quodlibet.qltk.x import SymbolicIconImage
from quodlibet.qltk.menubutton import MenuButton

STATION_LIST_URL = "http://quodlibet.googlecode.com/files/radiolist.bz2"
STATIONS_FAV = os.path.join(const.USERDIR, "stations")
STATIONS_ALL = os.path.join(const.USERDIR, "stations_all")

# TODO: - Do the update in a thread
#       - Ranking: reduce duplicate stations (max 3 URLs per station)
#                  prefer stations that match a genre?

# Migration path for pickle
sys.modules["browsers.iradio"] = sys.modules[__name__]


class IRFile(RemoteFile):
    multisong = True
    can_add = False

    format = "Radio Station"

    __CAN_CHANGE = "title artist grouping".split()

    def __call__(self, key, *args, **kwargs):
        base_call = super(IRFile, self).__call__
        if key == "title" and "title" not in self and "organization" in self:
            return base_call("organization", *args, **kwargs)

        # split title by " - " if no artist tag is present and
        # this is not the main song: common format for shoutcast stations
        if not self.multisong and key in ("title", "artist") and \
                "title" in self and "artist" not in self:
            title = base_call("title").split(" - ", 1)
            if len(title) > 1:
                return (key == "title" and title[-1]) or title[0]

        if key == "~format" and "audio-codec" in self:
            return "%s (%s)" % (self.format,
                                base_call("audio-codec", *args, **kwargs))
        return base_call(key, *args, **kwargs)

    def get(self, key, *args):
        base_call = super(IRFile, self).get
        if key in ("artist", TAG_TO_SORT["artist"]) and \
                not base_call(key, *args) and "website" in self:
            return base_call("website", *args)
        return base_call(key, *args)

    def write(self):
        pass

    def can_change(self, k=None):
        if k is None:
            return self.__CAN_CHANGE
        else:
            return k in self.__CAN_CHANGE


def ParsePLS(file):
    data = {}

    lines = file.readlines()
    if not lines or "[playlist]" not in lines.pop(0):
        return []

    for line in lines:
        try:
            head, val = line.strip().split("=", 1)
        except (TypeError, ValueError):
            continue
        else:
            head = head.lower()
            if head.startswith("length") and val == "-1":
                continue
            else:
                data[head] = val.decode('utf-8', 'replace')

    count = 1
    files = []
    warnings = []
    while True:
        if "file%d" % count in data:
            filename = data["file%d" % count].encode('utf-8', 'replace')
            if filename.lower()[-4:] in [".pls", ".m3u"]:
                warnings.append(filename)
            else:
                irf = IRFile(filename)
                for key in ["title", "genre", "artist"]:
                    try:
                        irf[key] = data["%s%d" % (key, count)]
                    except KeyError:
                        pass
                try:
                    irf["~#length"] = int(data["length%d" % count])
                except (KeyError, TypeError, ValueError):
                    pass
                files.append(irf)
        else:
            break
        count += 1

    if warnings:
        qltk.WarningMessage(
            None, _("Unsupported file type"),
            _("Station lists can only contain locations of stations, "
              "not other station lists or playlists. The following locations "
              "cannot be loaded:\n%s") %
            "\n  ".join(map(util.escape, warnings))
        ).run()

    return files


def ParseM3U(fileobj):
    files = []
    pending_title = None
    for line in fileobj:
        line = line.strip()
        if line.startswith("#EXTINF:"):
            try:
                pending_title = line.split(",", 1)[1]
            except IndexError:
                pending_title = None
        elif line.startswith("http"):
            irf = IRFile(line)
            if pending_title:
                irf["title"] = pending_title.decode('utf-8', 'replace')
                pending_title = None
            files.append(irf)
    return files


def add_station(uri):
    """Fetches the URI content and extracts IRFiles"""

    irfs = []
    if isinstance(uri, unicode):
        uri = uri.encode('utf-8')

    if uri.lower().endswith(".pls") or uri.lower().endswith(".m3u"):
        try:
            sock = urllib.urlopen(uri)
        except EnvironmentError, e:
            try:
                err = e.strerror.decode(const.ENCODING, 'replace')
            except (TypeError, AttributeError):
                err = e.strerror[1].decode(const.ENCODING, 'replace')
            qltk.ErrorMessage(None, _("Unable to add station"), err).run()
            return []

        if uri.lower().endswith(".pls"):
            irfs = ParsePLS(sock)
        elif uri.lower().endswith(".m3u"):
            irfs = ParseM3U(sock)

        sock.close()
    else:
        try:
            irfs = [IRFile(uri)]
        except ValueError, err:
            qltk.ErrorMessage(None, _("Unable to add station"), err).run()

    return irfs


def download_taglist(callback, cofuncid, step=1024 * 10):
    """Generator for loading the bz2 compressed tag list.

    Calls callback with the decompressed data or None in case of
    an error."""

    with Task(_("Internet Radio"), _("Downloading station list")) as task:
        if cofuncid:
            task.copool(cofuncid)

        try:
            response = urllib2.urlopen(STATION_LIST_URL)
        except urllib2.URLError:
            GLib.idle_add(callback, None)
            return

        try:
            size = int(response.info().get("content-length", 0))
        except ValueError:
            size = 0

        decomp = bz2.BZ2Decompressor()

        data = ""
        temp = ""
        read = 0
        while temp or not data:
            read += len(temp)

            if size:
                task.update(float(read) / size)
            else:
                task.pulse()
            yield True

            try:
                data += decomp.decompress(temp)
                temp = response.read(step)
            except (IOError, EOFError):
                data = None
                break
        response.close()

        yield True

        stations = None
        if data:
            stations = parse_taglist(data)

        GLib.idle_add(callback, stations)


def parse_taglist(data):
    """Parses a dump file like list of tags and returns a list of IRFiles

    uri=http://...
    tag=value1
    tag2=value
    tag=value2
    uri=http://...
    ...

    """

    stations = []
    station = None

    for l in data.split("\n"):
        key = l.split("=")[0]
        value = l.split("=", 1)[1]
        if key == "uri":
            if station:
                stations.append(station)
            station = IRFile(value)
            continue

        value = util.decode(value)
        san = sanitize_tags({key: value}, stream=True).items()
        if not san:
            continue

        key, value = san[0]
        if isinstance(value, str):
            value = value.decode("utf-8")
            if value not in station.list(key):
                station.add(key, value)
        else:
            station[key] = value

    if station:
        stations.append(station)

    return stations


def sort_stations(station):
    bitrate = station("~#bitrate", 96)
    listeners = int(station("~listenerpeak", 20))
    return (listeners >= 20, bitrate, listeners)


class AddNewStation(GetStringDialog):
    def __init__(self, parent):
        super(AddNewStation, self).__init__(
            parent, _("New Station"),
            _("Enter the location of an Internet radio station:"),
            okbutton=Gtk.STOCK_ADD)

    def _verify_clipboard(self, text):
        # try to extract a URI from the clipboard
        for line in text.splitlines():
            line = line.strip()

            try:
                URI(line)
            except ValueError:
                pass
            else:
                return line


class GenreFilter(object):
    STAR = ["genre", "organization"]

    # This probably needs improvements
    GENRES = {
        "electronic": (
            _("Electronic"),
            "|(electr,house,techno,trance,/trip.?hop/,&(drum,n,bass),chill,"
            "dnb,minimal,/down(beat|tempo)/,&(dub,step))"),
        "rap": (_("Hip Hop / Rap"), "|(&(hip,hop),rap)"),
        "oldies": (_("Oldies"), "|(/[2-9]0\S?s/,oldies)"),
        "r&b": (_("R&B"), "/r(\&|n)b/"),
        "japanese": (_("Japanese"), "|(anime,jpop,japan,jrock)"),
        "indian": (_("Indian"), "|(bollywood,hindi,indian,bhangra)"),
        "religious": (
            _("Religious"),
            "|(religious,christian,bible,gospel,spiritual,islam)"),
        "charts": (_("Charts"), "|(charts,hits,top)"),
        "turkish": (_("Turkish"), "|(turkish,turkce)"),
        "reggae": (_("Reggae / Dancehall"), "|(/reggae([^\w]|$)/,dancehall)"),
        "latin": (_("Latin"), "|(latin,salsa)"),
        "college": (_("College Radio"), "|(college,campus)"),
        "talk_news": (_("Talk / News"), "|(news,talk)"),
        "ambient": (_("Ambient"), "|(ambient,easy)"),
        "jazz": (_("Jazz"), "|(jazz,swing)"),
        "classical": (_("Classical"), "classic"),
        "pop": (_("Pop"), None),
        "alternative": (_("Alternative"), None),
        "metal": (_("Metal"), None),
        "country": (_("Country"), None),
        "news": (_("News"), None),
        "schlager": (_("Schlager"), None),
        "funk": (_("Funk"), None),
        "indie": (_("Indie"), None),
        "blues": (_("Blues"), None),
        "soul": (_("Soul"), None),
        "lounge": (_("Lounge"), None),
        "punk": (_("Punk"), None),
        "reggaeton": (_("Reggaeton"), None),
        "slavic": (
            _("Slavic"),
            "|(narodna,albanian,manele,shqip,kosova)"),
        "greek": (_("Greek"), None),
        "gothic": (_("Gothic"), None),
        "rock": (_("Rock"), None),
    }

    # parsing all above takes 350ms on an atom, so only generate when needed
    __CACHE = {}

    def keys(self):
        return self.GENRES.keys()

    def query(self, key):
        if key not in self.__CACHE:
            text, filter_ = self.GENRES[key]
            if filter_ is None:
                filter_ = key
            self.__CACHE[key] = Query(filter_, star=self.STAR)
        return self.__CACHE[key]

    def text(self, key):
        return self.GENRES[key][0]


class InternetRadio(Gtk.VBox, Browser, util.InstanceTracker):
    __gsignals__ = Browser.__gsignals__

    __stations = None
    __fav_stations = None
    __librarian = None

    __filter = None

    name = _("Internet Radio")
    accelerated_name = _("_Internet Radio")
    priority = 16
    headers = "title artist ~people grouping genre website ~format " \
        "channel-mode ~listenerpeak".split()

    TYPE, STOCK, KEY, NAME = range(4)
    TYPE_FILTER, TYPE_ALL, TYPE_FAV, TYPE_SEP, TYPE_NOCAT = range(5)
    STAR = ["artist", "title", "website", "genre", "comment"]

    @classmethod
    def _init(klass, library):
        klass.__librarian = library.librarian

        klass.__stations = SongLibrary("iradio-remote")
        klass.__stations.load(STATIONS_ALL)

        klass.__fav_stations = SongLibrary("iradio")
        klass.__fav_stations.load(STATIONS_FAV)

        klass.filters = GenreFilter()

    @classmethod
    def _destroy(klass):
        if klass.__stations.dirty:
            klass.__stations.save()
        klass.__stations.destroy()
        klass.__stations = None

        if klass.__fav_stations.dirty:
            klass.__fav_stations.save()
        klass.__fav_stations.destroy()
        klass.__fav_stations = None

        klass.__librarian = None

        klass.filters = None

    def __inhibit(self):
        self.view.get_selection().handler_block(self.__changed_sig)

    def __uninhibit(self):
        self.view.get_selection().handler_unblock(self.__changed_sig)

    def __destroy(self, *args):
        if not self.instances():
            self._destroy()

    def __init__(self, library, main):
        super(InternetRadio, self).__init__(spacing=12)

        if not self.instances():
            self._init(library)
        self._register_instance()

        self.connect('destroy', self.__destroy)

        completion = LibraryTagCompletion(self.__stations)
        self.accelerators = Gtk.AccelGroup()
        self.__searchbar = search = SearchBarBox(completion=completion,
                                                 accel_group=self.accelerators)
        gobject_weak(search.connect, 'query-changed', self.__filter_changed)

        menu = Gtk.Menu()
        new_item = MenuItem(_("_New Station..."), Gtk.STOCK_ADD)
        gobject_weak(new_item.connect, 'activate', self.__add)
        menu.append(new_item)
        update_item = MenuItem(_("_Update Stations"), Gtk.STOCK_REFRESH)
        gobject_weak(update_item.connect, 'activate', self.__update)
        menu.append(update_item)
        menu.show_all()

        button = MenuButton(
<<<<<<< HEAD
            SymbolicIconImage("emblem-system", Gtk.IconSize.MENU),
=======
            gtk.image_new_from_stock(
                gtk.STOCK_PREFERENCES, gtk.ICON_SIZE_MENU),
>>>>>>> fb2b5589
            arrow=True)
        button.set_menu(menu)

        def focus(widget, *args):
            qltk.get_top_parent(widget).songlist.grab_focus()
        gobject_weak(search.connect, 'focus-out', focus, parent=self)

        # treeview
        scrolled_window = ScrolledWindow()
        scrolled_window.set_shadow_type(Gtk.ShadowType.IN)
        self.view = view = AllTreeView()
        view.set_headers_visible(False)
        scrolled_window.set_policy(Gtk.PolicyType.NEVER, Gtk.PolicyType.AUTOMATIC)
        scrolled_window.add(view)
        model = Gtk.ListStore(int, str, str, str)

        model.append(row=[self.TYPE_ALL, Gtk.STOCK_DIRECTORY, "__all",
                          _("All Stations")])
        model.append(row=[self.TYPE_SEP, Gtk.STOCK_DIRECTORY, "", ""])
        #Translators: Favorite radio stations
        model.append(row=[self.TYPE_FAV, Gtk.STOCK_DIRECTORY, "__fav",
                          _("Favorites")])
        model.append(row=[self.TYPE_SEP, Gtk.STOCK_DIRECTORY, "", ""])

        filters = self.filters
        for text, k in sorted([(filters.text(k), k) for k in filters.keys()]):
            model.append(row=[self.TYPE_FILTER, Gtk.STOCK_FIND, k, text])

        model.append(row=[self.TYPE_NOCAT, Gtk.STOCK_DIRECTORY,
                          "nocat", _("No Category")])

        def separator(model, iter, data):
            return model[iter][self.TYPE] == self.TYPE_SEP
        view.set_row_separator_func(separator, None)

        def search_func(model, column, key, iter, data):
            return key.lower() not in model[iter][column].lower()
        view.set_search_column(self.NAME)
        view.set_search_equal_func(search_func, None)

        column = Gtk.TreeViewColumn("genres")
        column.set_sizing(Gtk.TreeViewColumnSizing.FIXED)

        renderpb = Gtk.CellRendererPixbuf()
        renderpb.props.xpad = 3
        column.pack_start(renderpb, False)
        column.add_attribute(renderpb, "stock_id", self.STOCK)

        render = Gtk.CellRendererText()
        view.append_column(column)
        column.pack_start(render, True)
        column.add_attribute(render, "text", self.NAME)

        view.set_model(model)

        # selection
        selection = view.get_selection()
<<<<<<< HEAD
        selection.set_mode(Gtk.SelectionMode.MULTIPLE)
        self.__changed_sig = gobject_weak(selection.connect, 'changed',
            util.DeferredSignal(lambda x: self.activate()), parent=view)
=======
        selection.set_mode(gtk.SELECTION_MULTIPLE)
        self.__changed_sig = gobject_weak(
            selection.connect,
            'changed',
            util.DeferredSignal(lambda x: self.activate()),
            parent=view)
>>>>>>> fb2b5589

        box = Gtk.HBox(spacing=6)
        box.pack_start(search, True, True, 0)
        box.pack_start(button, False, True, 0)
        if main:
            self.pack_start(Alignment(box, left=3, right=3, top=3),
                            True, True, 0)
        else:
            self.pack_start(box, True, True, 0)
        self.__filter_list = scrolled_window

        self.show_all()

    def pack(self, songpane):
        container = Gtk.VBox(spacing=6)
        pane = qltk.RHPaned()
        pane.pack1(self.__filter_list, resize=False, shrink=False)
        pane.show_all()
        pane.pack2(songpane, resize=True, shrink=False)
        container.pack_start(self, False, True, 0)
        container.pack_start(pane, True, True, 0)
        return container

    def unpack(self, container, songpane):
        container.remove(self)
        pane = container.get_children()[0]
        pane.remove(songpane)

    def __update(self, *args):
        copool.add(download_taglist, self.__update_done,
                   cofuncid="radio-load", funcid="radio-load")

    def __update_done(self, stations):
        if not stations:
            print_w("Loading remote station list failed.")
            return

        # take the best 4000
        stations.sort(key=sort_stations, reverse=True)
        stations = stations[:4000]

        # remove the tags only used for ranking
        for s in stations:
            s.pop("~listenerpeak", None)

        stations = dict(((s.key, s) for s in stations))

        # don't add ones that are in the fav list
        for fav in self.__fav_stations.iterkeys():
            stations.pop(fav, None)

        # separate
        o, n = set(self.__stations.iterkeys()), set(stations)
        to_add, to_change, to_remove = n - o, o & n, o - n
        del o, n

        # migrate stats
        to_change = [stations.pop(k) for k in to_change]
        for new in to_change:
            old = self.__stations[new.key]
            # clear everything except stats
            AudioFile.reload(old)
            # add new metadata except stats
            for k in (x for x in new.iterkeys() if x not in MIGRATE):
                old[k] = new[k]

        to_add = [stations.pop(k) for k in to_add]
        to_remove = [self.__stations[k] for k in to_remove]

        self.__stations.remove(to_remove)
        self.__stations.changed(to_change)
        self.__stations.add(to_add)

    def __filter_changed(self, bar, text, restore=False):
        self.__filter = None
        if not Query.match_all(text):
            self.__filter = Query(text, self.STAR)

        if not restore:
            self.activate()

    def __get_selected_libraries(self):
        """Returns the libraries to search in depending on the
        filter selection"""

        selection = self.view.get_selection()
        model, rows = selection.get_selected_rows()
        types = [model[row][self.TYPE] for row in rows]
        libs = [self.__fav_stations]
        if types != [self.TYPE_FAV]:
            libs.append(self.__stations)

        return libs

    def __get_selection_filter(self):
        """Retuns a filter object for the current selection or None
        if nothing should be filtered"""

        selection = self.view.get_selection()
        model, rows = selection.get_selected_rows()

        filter_ = None
        for row in rows:
            type_ = model[row][self.TYPE]
            if type_ == self.TYPE_FILTER:
                key = model[row][self.KEY]
                current_filter = self.filters.query(key)
                if current_filter:
                    if filter_:
                        filter_ |= current_filter
                    else:
                        filter_ = current_filter
            elif type_ == self.TYPE_NOCAT:
                # if notcat is selected, combine all filters, negate and merge
                all_ = [self.filters.query(k) for k in self.filters.keys()]
                nocat_filter = all_ and -reduce(lambda x, y: x | y, all_)
                if nocat_filter:
                    if filter_:
                        filter_ |= nocat_filter
                    else:
                        filter_ = nocat_filter
            elif type_ == self.TYPE_ALL:
                filter_ = None
                break

        return filter_

    def __add_fav(self, songs):
        songs = [s for s in songs if s in self.__stations]
        type(self).__librarian.move(
            songs, self.__stations, self.__fav_stations)

    def __remove_fav(self, songs):
        songs = [s for s in songs if s in self.__fav_stations]
        type(self).__librarian.move(
            songs, self.__fav_stations, self.__stations)

    def __add(self, button):
        parent = qltk.get_top_parent(self)
        uri = (AddNewStation(parent).run(clipboard=True) or "").strip()
        if uri != "":
            self.__add_station(uri)

    def __add_station(self, uri):
        irfs = add_station(uri)

        if not irfs:
            qltk.ErrorMessage(
                None, _("No stations found"),
                _("No Internet radio stations were found at %s.") %
                util.escape(uri)).run()
            return

        irfs = filter(lambda station: station not in self.__fav_stations, irfs)
        if not irfs:
            qltk.WarningMessage(
                None, _("Unable to add station"),
                _("All stations listed are already in your library.")).run()

        if irfs:
            self.__fav_stations.add(irfs)

    def Menu(self, songs, songlist, library):
        menu = SongsMenu(self.__librarian, songs, playlists=False, remove=True,
                         queue=False, accels=songlist.accelerators,
                         devices=False, parent=self)

        menu.prepend(Gtk.SeparatorMenuItem())

        in_fav = False
        in_all = False
        for song in songs:
            if song in self.__fav_stations:
                in_fav = True
            elif song in self.__stations:
                in_all = True
            if in_fav and in_all:
                break

        button = MenuItem(_("Remove from Favorites"), Gtk.STOCK_REMOVE)
        button.set_sensitive(in_fav)
        gobject_weak(button.connect_object, 'activate',
                     self.__remove_fav, songs)
        menu.prepend(button)

        button = MenuItem(_("Add to Favorites"), Gtk.STOCK_ADD)
        button.set_sensitive(in_all)
        gobject_weak(button.connect_object, 'activate',
                     self.__add_fav, songs)
        menu.prepend(button)

        return menu

    def restore(self):
        text = config.get("browsers", "query_text").decode("utf-8")
        self.__searchbar.set_text(text)
        if Query.is_parsable(text):
            self.__filter_changed(self.__searchbar, text, restore=True)

        keys = config.get("browsers", "radio").splitlines()

        def select_func(row):
            return row[self.TYPE] != self.TYPE_SEP and row[self.KEY] in keys

        self.__inhibit()
        view = self.view
        if not view.select_by_func(select_func):
            for row in view.get_model():
                if row[self.TYPE] == self.TYPE_FAV:
                    view.set_cursor(row.path)
                    break
        self.__uninhibit()

    def __get_filter(self):
        filter_ = self.__get_selection_filter()

        if filter_:
            if self.__filter:
                filter_ &= self.__filter
        else:
            filter_ = self.__filter

        return filter_

    def activate(self):
        filter_ = self.__get_filter()
        libs = self.__get_selected_libraries()
        songs = itertools.chain(*libs)

        if filter_:
            songs = filter(filter_.search, songs)
        else:
            songs = list(songs)

        self.emit('songs-selected', songs, None)

    def active_filter(self, song):
        for lib in self.__get_selected_libraries():
            if song in lib:
                break
        else:
            return False

        filter_ = self.__get_filter()

        if filter_:
            return filter_.search(song)
        return True

    def save(self):
        text = self.__searchbar.get_text().encode("utf-8")
        config.set("browsers", "query_text", text)

        selection = self.view.get_selection()
        model, rows = selection.get_selected_rows()
        names = filter(None, [model[row][self.KEY] for row in rows])
        config.set("browsers", "radio", "\n".join(names))

    def scroll(self, song):
        # nothing we care about
        if song not in self.__stations and song not in self.__fav_stations:
            return

        path = None
        for row in self.view.get_model():
            if row[self.TYPE] == self.TYPE_FILTER:
                if self.filters.query(row[self.KEY]).search(song):
                    path = row.path
                    break
        else:
            # in case nothing matches, select all
            path = (0,)

        self.view.scroll_to_cell(path, use_align=True, row_align=0.5)
        self.view.set_cursor(path)

    def statusbar(self, i):
        return ngettext("%(count)d station", "%(count)d stations", i)


from quodlibet import app
if not app.player or app.player.can_play_uri("http://"):
    browsers = [InternetRadio]
else:
    browsers = []<|MERGE_RESOLUTION|>--- conflicted
+++ resolved
@@ -466,12 +466,7 @@
         menu.show_all()
 
         button = MenuButton(
-<<<<<<< HEAD
             SymbolicIconImage("emblem-system", Gtk.IconSize.MENU),
-=======
-            gtk.image_new_from_stock(
-                gtk.STOCK_PREFERENCES, gtk.ICON_SIZE_MENU),
->>>>>>> fb2b5589
             arrow=True)
         button.set_menu(menu)
 
@@ -529,18 +524,9 @@
 
         # selection
         selection = view.get_selection()
-<<<<<<< HEAD
         selection.set_mode(Gtk.SelectionMode.MULTIPLE)
         self.__changed_sig = gobject_weak(selection.connect, 'changed',
             util.DeferredSignal(lambda x: self.activate()), parent=view)
-=======
-        selection.set_mode(gtk.SELECTION_MULTIPLE)
-        self.__changed_sig = gobject_weak(
-            selection.connect,
-            'changed',
-            util.DeferredSignal(lambda x: self.activate()),
-            parent=view)
->>>>>>> fb2b5589
 
         box = Gtk.HBox(spacing=6)
         box.pack_start(search, True, True, 0)
