--- conflicted
+++ resolved
@@ -17,12 +17,8 @@
 from quodlibet.qltk.x import Button
 from quodlibet.util import limit_songs
 
-<<<<<<< HEAD
+
 class SearchBarBox(Gtk.HBox):
-=======
-
-class SearchBarBox(gtk.HBox):
->>>>>>> 8532599b
     """
         A search bar widget for inputting queries.
 
