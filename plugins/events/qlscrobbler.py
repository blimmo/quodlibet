--- conflicted
+++ resolved
@@ -205,15 +205,9 @@
                     self.handshake_sent = True
                 else:
                     self.handshake_event.clear()
-<<<<<<< HEAD
-                    self.handshake_delay = min(self.handshake_delay*2, 120)
-                    GLib.timeout_add(self.handshake_delay*60*1000,
+                    self.handshake_delay = min(self.handshake_delay * 2, 120)
+                    GLib.timeout_add(self.handshake_delay * 60 * 1000,
                                      self.handshake_event.set)
-=======
-                    self.handshake_delay = min(self.handshake_delay * 2, 120)
-                    gobject.timeout_add(self.handshake_delay * 60 * 1000,
-                                        self.handshake_event.set)
->>>>>>> 0e1352e2
                     continue
             self.changed_event.wait()
             if self.queue:
@@ -470,13 +464,9 @@
         for idx, label in enumerate(map(Gtk.Label, label_names)):
             label.set_alignment(0.0, 0.5)
             label.set_use_underline(True)
-<<<<<<< HEAD
-            table.attach(label, 0, 1, idx, idx+1,
-                         xoptions=Gtk.AttachOptions.FILL | Gtk.AttachOptions.SHRINK)
-=======
             table.attach(label, 0, 1, idx, idx + 1,
-                         xoptions=gtk.FILL | gtk.SHRINK)
->>>>>>> 0e1352e2
+                         xoptions=Gtk.AttachOptions.FILL |
+                         Gtk.AttachOptions.SHRINK)
             labels.append(label)
 
         row = 0
@@ -538,13 +528,9 @@
         for idx, label in enumerate(map(Gtk.Label, label_names)):
             label.set_alignment(0.0, 0.5)
             label.set_use_underline(True)
-<<<<<<< HEAD
-            table.attach(label, 0, 1, idx, idx+1,
-                         xoptions=Gtk.AttachOptions.FILL | Gtk.AttachOptions.SHRINK)
-=======
             table.attach(label, 0, 1, idx, idx + 1,
-                         xoptions=gtk.FILL | gtk.SHRINK)
->>>>>>> 0e1352e2
+                         xoptions=Gtk.AttachOptions.FILL |
+                         Gtk.AttachOptions.SHRINK)
             labels.append(label)
 
         row = 0
